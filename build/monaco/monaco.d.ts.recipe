--- conflicted
+++ resolved
@@ -34,14 +34,6 @@
 		 */
 		getWorkerUrl?(workerId: string, label: string): string;
 		/**
-<<<<<<< HEAD
-		 * Create a trust types policy (same API as window.trustedTypes.createPolicy)
-		 */
-		createTrustedTypesPolicy<Options extends TrustedTypePolicyOptions>(
-			policyName: string,
-			policyOptions?: Options,
-		): undefined | Pick<TrustedTypePolicy<Options>, 'name' | Extract<keyof Options, keyof TrustedTypePolicyOptions>>;
-=======
 		 * Create a trusted types policy (same API as window.trustedTypes.createPolicy)
 		 */
 		createTrustedTypesPolicy?(
@@ -61,7 +53,6 @@
 		createHTML?(input: string): any;
 		createScript?(input: string): any;
 		createScriptURL?(input: string): any;
->>>>>>> 8b617bd0
 	}
 
 	export interface IDisposable {
