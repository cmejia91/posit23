--- conflicted
+++ resolved
@@ -15,26 +15,16 @@
 		"tas-client-umd": "0.1.8",
 		"vscode-oniguruma": "1.7.0",
 		"vscode-textmate": "9.0.0",
-<<<<<<< HEAD
-		"xterm": "5.2.0-beta.49",
-		"xterm-addon-canvas": "0.4.0-beta.14",
-		"xterm-addon-image": "0.4.0",
-		"xterm-addon-search": "0.12.0-beta.5",
-		"xterm-addon-unicode11": "0.5.0",
-		"xterm-addon-webgl": "0.15.0-beta.15"
+		"xterm": "5.3.0-beta.61",
+		"xterm-addon-canvas": "0.5.0-beta.22",
+		"xterm-addon-image": "0.6.0-beta.14",
+		"xterm-addon-search": "0.13.0-beta.20",
+		"xterm-addon-unicode11": "0.6.0-beta.12",
+		"xterm-addon-webgl": "0.16.0-beta.30"
 	},
   "customEntryPoints": {
     "react": "umd/react.production.min.js",
     "react-dom": "umd/react-dom.production.min.js",
     "react-window": "dist/index-prod.umd.js"
    }
-=======
-		"xterm": "5.3.0-beta.61",
-		"xterm-addon-canvas": "0.5.0-beta.22",
-		"xterm-addon-image": "0.6.0-beta.14",
-		"xterm-addon-search": "0.13.0-beta.20",
-		"xterm-addon-unicode11": "0.6.0-beta.12",
-		"xterm-addon-webgl": "0.16.0-beta.30"
-	}
->>>>>>> 8b617bd0
 }