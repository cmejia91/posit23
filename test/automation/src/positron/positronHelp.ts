--- conflicted
+++ resolved
@@ -14,16 +14,12 @@
 const RESIZE_SASH = '.monaco-sash.horizontal:not(.disabled)';
 const AUX_BAR = '.part.auxiliarybar';
 
-<<<<<<< HEAD
-export class PositronHelp {
-
-	private auxilaryBar = this.code.driver.getLocator(AUX_BAR);
-=======
 /*
  *  Reuseable Positron Help functionality for tests to leverage.
  */
-export class PositroHelp {
->>>>>>> a7ddaed5
+export class PositronHelp {
+  
+  private auxilaryBar = this.code.driver.getLocator(AUX_BAR);
 
 	constructor(private code: Code) { }
 
