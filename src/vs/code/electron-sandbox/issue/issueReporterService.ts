/*---------------------------------------------------------------------------------------------
 *  Copyright (c) Microsoft Corporation. All rights reserved.
 *  Licensed under the MIT License. See License.txt in the project root for license information.
 *--------------------------------------------------------------------------------------------*/
import { $, createStyleSheet, reset, windowOpenNoOpener } from 'vs/base/browser/dom';
import { Button, unthemedButtonStyles } from 'vs/base/browser/ui/button/button';
import { renderIcon } from 'vs/base/browser/ui/iconLabel/iconLabels';
import { mainWindow } from 'vs/base/browser/window';
import { Delayer, RunOnceScheduler } from 'vs/base/common/async';
import { Codicon } from 'vs/base/common/codicons';
import { groupBy } from 'vs/base/common/collections';
import { debounce } from 'vs/base/common/decorators';
import { CancellationError } from 'vs/base/common/errors';
import { Disposable } from 'vs/base/common/lifecycle';
import { isLinuxSnap, isMacintosh } from 'vs/base/common/platform';
import { escape } from 'vs/base/common/strings';
import { ThemeIcon } from 'vs/base/common/themables';
import { URI } from 'vs/base/common/uri';
import { IssueReporterModel, IssueReporterData as IssueReporterModelData } from 'vs/code/electron-sandbox/issue/issueReporterModel';
import { localize } from 'vs/nls';
import { isRemoteDiagnosticError } from 'vs/platform/diagnostics/common/diagnostics';
import { IIssueMainService, IssueReporterData, IssueReporterExtensionData, IssueReporterStyles, IssueReporterWindowConfiguration, IssueType } from 'vs/platform/issue/common/issue';
import { normalizeGitHubUrl } from 'vs/platform/issue/common/issueReporterUtil';
import { INativeHostService } from 'vs/platform/native/common/native';
import { getIconsStyleSheet } from 'vs/platform/theme/browser/iconsStyleSheet';
import { applyZoom, zoomIn, zoomOut } from 'vs/platform/window/electron-sandbox/window';

// GitHub has let us know that we could up our limit here to 8k. We chose 7500 to play it safe.
// ref https://github.com/microsoft/vscode/issues/159191
const MAX_URL_LENGTH = 7500;

interface SearchResult {
	html_url: string;
	title: string;
	state?: string;
}

enum IssueSource {
	VSCode = 'vscode',
	Extension = 'extension',
	Marketplace = 'marketplace',
	Unknown = 'unknown'
}

export class IssueReporter extends Disposable {
	private readonly issueReporterModel: IssueReporterModel;
	private numberOfSearchResultsDisplayed = 0;
	private receivedSystemInfo = false;
	private receivedPerformanceInfo = false;
	private shouldQueueSearch = false;
	private hasBeenSubmitted = false;
	private openReporter = false;
	private loadingExtensionData = false;
	private selectedExtension = '';
	private delayedSubmit = new Delayer<void>(300);
	private readonly previewButton!: Button;
	private nonGitHubIssueUrl = false;

	constructor(
		private readonly configuration: IssueReporterWindowConfiguration,
		@INativeHostService private readonly nativeHostService: INativeHostService,
		@IIssueMainService private readonly issueMainService: IIssueMainService
	) {
		super();
		const targetExtension = configuration.data.extensionId ? configuration.data.enabledExtensions.find(extension => extension.id.toLocaleLowerCase() === configuration.data.extensionId?.toLocaleLowerCase()) : undefined;
		this.issueReporterModel = new IssueReporterModel({
			...configuration.data,
			issueType: configuration.data.issueType || IssueType.Bug,
			versionInfo: {
				vscodeVersion: `${configuration.product.nameShort} ${!!configuration.product.darwinUniversalAssetId ? `${configuration.product.version} (Universal)` : configuration.product.version} (${configuration.product.commit || 'Commit unknown'}, ${configuration.product.date || 'Date unknown'})`,
				os: `${this.configuration.os.type} ${this.configuration.os.arch} ${this.configuration.os.release}${isLinuxSnap ? ' snap' : ''}`
			},
			extensionsDisabled: !!configuration.disableExtensions,
			fileOnExtension: configuration.data.extensionId ? !targetExtension?.isBuiltin : undefined,
			selectedExtension: targetExtension
		});

		const fileOnMarketplace = configuration.data.issueSource === IssueSource.Marketplace;
		const fileOnProduct = configuration.data.issueSource === IssueSource.VSCode;
		this.issueReporterModel.update({ fileOnMarketplace, fileOnProduct });

		//TODO: Handle case where extension is not activated
		const issueReporterElement = this.getElementById('issue-reporter');
		if (issueReporterElement) {
			this.previewButton = new Button(issueReporterElement, unthemedButtonStyles);
			const issueRepoName = document.createElement('a');
			issueReporterElement.appendChild(issueRepoName);
			issueRepoName.id = 'show-repo-name';
			issueRepoName.classList.add('hidden');
			this.updatePreviewButtonState();
		}

		const issueTitle = configuration.data.issueTitle;
		if (issueTitle) {
			const issueTitleElement = this.getElementById<HTMLInputElement>('issue-title');
			if (issueTitleElement) {
				issueTitleElement.value = issueTitle;
			}
		}

		const issueBody = configuration.data.issueBody;
		if (issueBody) {
			const description = this.getElementById<HTMLTextAreaElement>('description');
			if (description) {
				description.value = issueBody;
				this.issueReporterModel.update({ issueDescription: issueBody });
			}
		}

		this.issueMainService.$getSystemInfo().then(info => {
			this.issueReporterModel.update({ systemInfo: info });
			this.receivedSystemInfo = true;

			this.updateSystemInfo(this.issueReporterModel.getData());
			this.updatePreviewButtonState();
		});
		if (configuration.data.issueType === IssueType.PerformanceIssue) {
			this.issueMainService.$getPerformanceInfo().then(info => {
				this.updatePerformanceInfo(info as Partial<IssueReporterData>);
			});
		}

		if (mainWindow.document.documentElement.lang !== 'en') {
			show(this.getElementById('english'));
		}

		const codiconStyleSheet = createStyleSheet();
		codiconStyleSheet.id = 'codiconStyles';

		// TODO: Is there a way to use the IThemeService here instead
		const iconsStyleSheet = this._register(getIconsStyleSheet(undefined));
		function updateAll() {
			codiconStyleSheet.textContent = iconsStyleSheet.getCSS();
		}

		const delayer = new RunOnceScheduler(updateAll, 0);
		iconsStyleSheet.onDidChange(() => delayer.schedule());
		delayer.schedule();

		this.setUpTypes();
		this.setEventHandlers();
		applyZoom(configuration.data.zoomLevel, mainWindow);
		this.applyStyles(configuration.data.styles);
		this.handleExtensionData(configuration.data.enabledExtensions);
		this.updateExperimentsInfo(configuration.data.experiments);
		this.updateRestrictedMode(configuration.data.restrictedMode);
		this.updateUnsupportedMode(configuration.data.isUnsupported);

		// Handle case where extension is pre-selected through the command
		if ((configuration.data.data || configuration.data.uri) && targetExtension) {
			this.updateExtensionStatus(targetExtension);
		}
	}

	render(): void {
		this.renderBlocks();
	}

	setInitialFocus() {
		const { fileOnExtension } = this.issueReporterModel.getData();
		if (fileOnExtension) {
			const issueTitle = mainWindow.document.getElementById('issue-title');
			issueTitle?.focus();
		} else {
			const issueType = mainWindow.document.getElementById('issue-type');
			issueType?.focus();
		}
	}

	// TODO @justschen: After migration to Aux Window, switch to dedicated css.
	private applyStyles(styles: IssueReporterStyles) {
		const styleTag = document.createElement('style');
		const content: string[] = [];

		if (styles.inputBackground) {
			content.push(`input[type="text"], textarea, select, .issues-container > .issue > .issue-state, .block-info { background-color: ${styles.inputBackground}; }`);
		}

		if (styles.inputBorder) {
			content.push(`input[type="text"], textarea, select { border: 1px solid ${styles.inputBorder}; }`);
		} else {
			content.push(`input[type="text"], textarea, select { border: 1px solid transparent; }`);
		}

		if (styles.inputForeground) {
			content.push(`input[type="text"], textarea, select, .issues-container > .issue > .issue-state, .block-info { color: ${styles.inputForeground}; }`);
		}

		if (styles.inputErrorBorder) {
			content.push(`.invalid-input, .invalid-input:focus, .validation-error { border: 1px solid ${styles.inputErrorBorder} !important; }`);
			content.push(`.required-input { color: ${styles.inputErrorBorder}; }`);
		}

		if (styles.inputErrorBackground) {
			content.push(`.validation-error { background: ${styles.inputErrorBackground}; }`);
		}

		if (styles.inputErrorForeground) {
			content.push(`.validation-error { color: ${styles.inputErrorForeground}; }`);
		}

		if (styles.inputActiveBorder) {
			content.push(`input[type='text']:focus, textarea:focus, select:focus, summary:focus, button:focus, a:focus, .workbenchCommand:focus  { border: 1px solid ${styles.inputActiveBorder}; outline-style: none; }`);
		}

		if (styles.textLinkColor) {
			content.push(`a, .workbenchCommand { color: ${styles.textLinkColor}; }`);
		}

		if (styles.textLinkColor) {
			content.push(`a { color: ${styles.textLinkColor}; }`);
		}

		if (styles.textLinkActiveForeground) {
			content.push(`a:hover, .workbenchCommand:hover { color: ${styles.textLinkActiveForeground}; }`);
		}

		if (styles.sliderBackgroundColor) {
			content.push(`::-webkit-scrollbar-thumb { background-color: ${styles.sliderBackgroundColor}; }`);
		}

		if (styles.sliderActiveColor) {
			content.push(`::-webkit-scrollbar-thumb:active { background-color: ${styles.sliderActiveColor}; }`);
		}

		if (styles.sliderHoverColor) {
			content.push(`::--webkit-scrollbar-thumb:hover { background-color: ${styles.sliderHoverColor}; }`);
		}

		if (styles.buttonBackground) {
			content.push(`.monaco-text-button { background-color: ${styles.buttonBackground} !important; }`);
		}

		if (styles.buttonForeground) {
			content.push(`.monaco-text-button { color: ${styles.buttonForeground} !important; }`);
		}

		if (styles.buttonHoverBackground) {
			content.push(`.monaco-text-button:not(.disabled):hover, .monaco-text-button:focus { background-color: ${styles.buttonHoverBackground} !important; }`);
		}

		styleTag.textContent = content.join('\n');
		mainWindow.document.head.appendChild(styleTag);
		mainWindow.document.body.style.color = styles.color || '';
	}

	private handleExtensionData(extensions: IssueReporterExtensionData[]) {
		const installedExtensions = extensions.filter(x => !x.isBuiltin);
		const { nonThemes, themes } = groupBy(installedExtensions, ext => {
			return ext.isTheme ? 'themes' : 'nonThemes';
		});

		const numberOfThemeExtesions = themes && themes.length;
		this.issueReporterModel.update({ numberOfThemeExtesions, enabledNonThemeExtesions: nonThemes, allExtensions: installedExtensions });
		this.updateExtensionTable(nonThemes, numberOfThemeExtesions);
		if (this.configuration.disableExtensions || installedExtensions.length === 0) {
			(<HTMLButtonElement>this.getElementById('disableExtensions')).disabled = true;
		}

		this.updateExtensionSelector(installedExtensions);
	}

	private async updateIssueReporterUri(extension: IssueReporterExtensionData): Promise<void> {
		try {
			if (extension.uri) {
				const uri = URI.revive(extension.uri);
				extension.bugsUrl = uri.toString();
			}
		} catch (e) {
			this.renderBlocks();
		}
	}

	private async sendReporterMenu(extension: IssueReporterExtensionData): Promise<IssueReporterData | undefined> {
		try {
			const data = await this.issueMainService.$sendReporterMenu(extension.id, extension.name);
			return data;
		} catch (e) {
			console.error(e);
			return undefined;
		}
	}

	private setEventHandlers(): void {
		this.addEventListener('issue-type', 'change', (event: Event) => {
			const issueType = parseInt((<HTMLInputElement>event.target).value);
			this.issueReporterModel.update({ issueType: issueType });
			if (issueType === IssueType.PerformanceIssue && !this.receivedPerformanceInfo) {
				this.issueMainService.$getPerformanceInfo().then(info => {
					this.updatePerformanceInfo(info as Partial<IssueReporterData>);
				});
			}

			// Resets placeholder
			const descriptionTextArea = <HTMLInputElement>this.getElementById('issue-title');
			if (descriptionTextArea) {
				descriptionTextArea.placeholder = localize('undefinedPlaceholder', "Please enter a title");
			}

			this.updatePreviewButtonState();
			this.setSourceOptions();
			this.render();
		});

		(['includeSystemInfo', 'includeProcessInfo', 'includeWorkspaceInfo', 'includeExtensions', 'includeExperiments', 'includeExtensionData'] as const).forEach(elementId => {
			this.addEventListener(elementId, 'click', (event: Event) => {
				event.stopPropagation();
				this.issueReporterModel.update({ [elementId]: !this.issueReporterModel.getData()[elementId] });
			});
		});

		const showInfoElements = mainWindow.document.getElementsByClassName('showInfo');
		for (let i = 0; i < showInfoElements.length; i++) {
			const showInfo = showInfoElements.item(i)!;
			(showInfo as HTMLAnchorElement).addEventListener('click', (e: MouseEvent) => {
				e.preventDefault();
				const label = (<HTMLDivElement>e.target);
				if (label) {
					const containingElement = label.parentElement && label.parentElement.parentElement;
					const info = containingElement && containingElement.lastElementChild;
					if (info && info.classList.contains('hidden')) {
						show(info);
						label.textContent = localize('hide', "hide");
					} else {
						hide(info);
						label.textContent = localize('show', "show");
					}
				}
			});
		}

		this.addEventListener('issue-source', 'change', (e: Event) => {
			const value = (<HTMLInputElement>e.target).value;
			const problemSourceHelpText = this.getElementById('problem-source-help-text')!;
			if (value === '') {
				this.issueReporterModel.update({ fileOnExtension: undefined });
				show(problemSourceHelpText);
				this.clearSearchResults();
				this.render();
				return;
			} else {
				hide(problemSourceHelpText);
			}

			const descriptionTextArea = <HTMLInputElement>this.getElementById('issue-title');
			if (value === IssueSource.VSCode) {
				descriptionTextArea.placeholder = localize('vscodePlaceholder', "E.g Workbench is missing problems panel");
			} else if (value === IssueSource.Extension) {
				descriptionTextArea.placeholder = localize('extensionPlaceholder', "E.g. Missing alt text on extension readme image");
			} else if (value === IssueSource.Marketplace) {
				descriptionTextArea.placeholder = localize('marketplacePlaceholder', "E.g Cannot disable installed extension");
			} else {
				descriptionTextArea.placeholder = localize('undefinedPlaceholder', "Please enter a title");
			}

			let fileOnExtension, fileOnMarketplace = false;
			if (value === IssueSource.Extension) {
				fileOnExtension = true;
			} else if (value === IssueSource.Marketplace) {
				fileOnMarketplace = true;
			}

			this.issueReporterModel.update({ fileOnExtension, fileOnMarketplace });
			this.render();

			const title = (<HTMLInputElement>this.getElementById('issue-title')).value;
			this.searchIssues(title, fileOnExtension, fileOnMarketplace);
		});

		this.addEventListener('description', 'input', (e: Event) => {
			const issueDescription = (<HTMLInputElement>e.target).value;
			this.issueReporterModel.update({ issueDescription });

			// Only search for extension issues on title change
			if (this.issueReporterModel.fileOnExtension() === false) {
				const title = (<HTMLInputElement>this.getElementById('issue-title')).value;
				// --- Start Positron ---
				this.searchPositronIssues(title);
				// --- End Positron ---
			}
		});

		this.addEventListener('issue-title', 'input', (e: Event) => {
			const title = (<HTMLInputElement>e.target).value;
			const lengthValidationMessage = this.getElementById('issue-title-length-validation-error');
			const issueUrl = this.getIssueUrl();
			if (title && this.getIssueUrlWithTitle(title, issueUrl).length > MAX_URL_LENGTH) {
				show(lengthValidationMessage);
			} else {
				hide(lengthValidationMessage);
			}
			const issueSource = this.getElementById<HTMLSelectElement>('issue-source');
			if (!issueSource || issueSource.value === '') {
				return;
			}

			const { fileOnExtension, fileOnMarketplace } = this.issueReporterModel.getData();
			this.searchIssues(title, fileOnExtension, fileOnMarketplace);
		});

		this.previewButton.onDidClick(async () => {
			this.delayedSubmit.trigger(async () => {
				this.createIssue();
			});
		});

		this.addEventListener('disableExtensions', 'click', () => {
			this.issueMainService.$reloadWithExtensionsDisabled();
		});

		this.addEventListener('extensionBugsLink', 'click', (e: Event) => {
			const url = (<HTMLElement>e.target).innerText;
			windowOpenNoOpener(url);
		});

		this.addEventListener('disableExtensions', 'keydown', (e: Event) => {
			e.stopPropagation();
			if ((e as KeyboardEvent).keyCode === 13 || (e as KeyboardEvent).keyCode === 32) {
				this.issueMainService.$reloadWithExtensionsDisabled();
			}
		});

		mainWindow.document.onkeydown = async (e: KeyboardEvent) => {
			const cmdOrCtrlKey = isMacintosh ? e.metaKey : e.ctrlKey;
			// Cmd/Ctrl+Enter previews issue and closes window
			if (cmdOrCtrlKey && e.keyCode === 13) {
				this.delayedSubmit.trigger(async () => {
					if (await this.createIssue()) {
						this.close();
					}
				});
			}

			// Cmd/Ctrl + w closes issue window
			if (cmdOrCtrlKey && e.keyCode === 87) {
				e.stopPropagation();
				e.preventDefault();

				const issueTitle = (<HTMLInputElement>this.getElementById('issue-title'))!.value;
				const { issueDescription } = this.issueReporterModel.getData();
				if (!this.hasBeenSubmitted && (issueTitle || issueDescription)) {
					// fire and forget
					this.issueMainService.$showConfirmCloseDialog();
				} else {
					this.close();
				}
			}

			// Cmd/Ctrl + zooms in
			if (cmdOrCtrlKey && e.keyCode === 187) {
				zoomIn(mainWindow);
			}

			// Cmd/Ctrl - zooms out
			if (cmdOrCtrlKey && e.keyCode === 189) {
				zoomOut(mainWindow);
			}

			// With latest electron upgrade, cmd+a is no longer propagating correctly for inputs in this window on mac
			// Manually perform the selection
			if (isMacintosh) {
				if (cmdOrCtrlKey && e.keyCode === 65 && e.target) {
					if (e.target instanceof HTMLInputElement || e.target instanceof HTMLTextAreaElement) {
						(<HTMLInputElement>e.target).select();
					}
				}
			}
		};
	}

	private updatePerformanceInfo(info: Partial<IssueReporterData>) {
		this.issueReporterModel.update(info);
		this.receivedPerformanceInfo = true;

		const state = this.issueReporterModel.getData();
		this.updateProcessInfo(state);
		this.updateWorkspaceInfo(state);
		this.updatePreviewButtonState();
	}

	private updatePreviewButtonState() {
		if (this.isPreviewEnabled()) {
			if (this.configuration.data.githubAccessToken) {
				this.previewButton.label = localize('createOnGitHub', "Create on GitHub");
			} else {
				this.previewButton.label = localize('previewOnGitHub', "Preview on GitHub");
			}
			this.previewButton.enabled = true;
		} else {
			this.previewButton.enabled = false;
			this.previewButton.label = localize('loadingData', "Loading data...");
		}

		const issueRepoName = this.getElementById('show-repo-name')! as HTMLAnchorElement;
		const selectedExtension = this.issueReporterModel.getData().selectedExtension;
		if (selectedExtension && selectedExtension.uri) {
			const urlString = URI.revive(selectedExtension.uri).toString();
			issueRepoName.href = urlString;
			issueRepoName.addEventListener('click', (e) => this.openLink(e));
			issueRepoName.addEventListener('auxclick', (e) => this.openLink(<MouseEvent>e));
			const gitHubInfo = this.parseGitHubUrl(urlString);
			issueRepoName.textContent = gitHubInfo ? gitHubInfo.owner + '/' + gitHubInfo.repositoryName : urlString;
			Object.assign(issueRepoName.style, {
				alignSelf: 'flex-end',
				display: 'block',
				fontSize: '13px',
				marginBottom: '10px',
				padding: '4px 0px',
				textDecoration: 'none',
				width: 'auto'
			});
			show(issueRepoName);
		} else {
			// clear styles
			issueRepoName.removeAttribute('style');
			hide(issueRepoName);
		}

		// Initial check when first opened.
		this.getExtensionGitHubUrl();
	}

	private isPreviewEnabled() {
		const issueType = this.issueReporterModel.getData().issueType;

		if (this.loadingExtensionData) {
			return false;
		}

		if (issueType === IssueType.Bug && this.receivedSystemInfo) {
			return true;
		}

		if (issueType === IssueType.PerformanceIssue && this.receivedSystemInfo && this.receivedPerformanceInfo) {
			return true;
		}

		if (issueType === IssueType.FeatureRequest) {
			return true;
		}

		return false;
	}

	private getExtensionRepositoryUrl(): string | undefined {
		const selectedExtension = this.issueReporterModel.getData().selectedExtension;
		return selectedExtension && selectedExtension.repositoryUrl;
	}

	private getExtensionBugsUrl(): string | undefined {
		const selectedExtension = this.issueReporterModel.getData().selectedExtension;
		return selectedExtension && selectedExtension.bugsUrl;
	}

<<<<<<< HEAD
	private getExtensionData(): string | undefined {
		return this.issueReporterModel.getData().selectedExtension?.extensionData;
	}

	// --- Start Positron ---
	// private searchVSCodeIssues(title: string, issueDescription?: string): void {
	// 	if (title) {
	// 		this.searchDuplicates(title, issueDescription);
	// 	} else {
	// 		this.clearSearchResults();
	// 	}
	// }

	private searchPositronIssues(_title: string): void {
		// TODO: While positron repositories are private, they cannot be searched.
		// if (title) {
		// 	const gitHubInfo = this.parseGitHubUrl(this.configuration.product.reportIssueUrl!);
		// 	if (gitHubInfo) {
		// 		return this.searchGitHub(`${gitHubInfo.owner}/${gitHubInfo.repositoryName}`, title);
		// 	}
		// } else {
		// 	this.clearSearchResults();
		// }
		this.clearSearchResults();
=======
	private searchVSCodeIssues(title: string, issueDescription?: string): void {
		if (title) {
			this.searchDuplicates(title, issueDescription);
		} else {
			this.clearSearchResults();
		}
>>>>>>> 6319a0b6
	}
	// --- End Positron ---

	private searchIssues(title: string, fileOnExtension: boolean | undefined, fileOnMarketplace: boolean | undefined): void {
		if (fileOnExtension) {
			return this.searchExtensionIssues(title);
		}

		if (fileOnMarketplace) {
			return this.searchMarketplaceIssues(title);
		}

		// --- Start Positron ---
		this.searchPositronIssues(title);
		// --- End Positron ---
	}

	private searchExtensionIssues(title: string): void {
		const url = this.getExtensionGitHubUrl();
		if (title) {
			const matches = /^https?:\/\/github\.com\/(.*)/.exec(url);
			if (matches && matches.length) {
				const repo = matches[1];
				return this.searchGitHub(repo, title);
			}

			// If the extension has no repository, display empty search results
			if (this.issueReporterModel.getData().selectedExtension) {
				this.clearSearchResults();
				return this.displaySearchResults([]);

			}
		}

		this.clearSearchResults();
	}

	private searchMarketplaceIssues(title: string): void {
		if (title) {
			const gitHubInfo = this.parseGitHubUrl(this.configuration.product.reportMarketplaceIssueUrl!);
			if (gitHubInfo) {
				return this.searchGitHub(`${gitHubInfo.owner}/${gitHubInfo.repositoryName}`, title);
			}
		}
	}

	private async close(): Promise<void> {
		await this.issueMainService.$closeReporter();
	}

	private clearSearchResults(): void {
		const similarIssues = this.getElementById('similar-issues')!;
		similarIssues.innerText = '';
		this.numberOfSearchResultsDisplayed = 0;
	}

	@debounce(300)
	private searchGitHub(repo: string, title: string): void {
		const query = `is:issue+repo:${repo}+${title}`;
		const similarIssues = this.getElementById('similar-issues')!;

		fetch(`https://api.github.com/search/issues?q=${query}`).then((response) => {
			response.json().then(result => {
				similarIssues.innerText = '';
				if (result && result.items) {
					this.displaySearchResults(result.items);
				} else {
					// If the items property isn't present, the rate limit has been hit
					const message = $('div.list-title');
					message.textContent = localize('rateLimited', "GitHub query limit exceeded. Please wait.");
					similarIssues.appendChild(message);

					const resetTime = response.headers.get('X-RateLimit-Reset');
					const timeToWait = resetTime ? parseInt(resetTime) - Math.floor(Date.now() / 1000) : 1;
					if (this.shouldQueueSearch) {
						this.shouldQueueSearch = false;
						setTimeout(() => {
							this.searchGitHub(repo, title);
							this.shouldQueueSearch = true;
						}, timeToWait * 1000);
					}
				}
			}).catch(_ => {
				// Ignore
			});
		}).catch(_ => {
			// Ignore
		});
	}

	// --- Start Positron ---
	// @debounce(300)
	// private searchDuplicates(title: string, body?: string): void {
	// 	const url = 'https://vscode-probot.westus.cloudapp.azure.com:7890/duplicate_candidates';
	// 	const init = {
	// 		method: 'POST',
	// 		body: JSON.stringify({
	// 			title,
	// 			body
	// 		}),
	// 		headers: new Headers({
	// 			'Content-Type': 'application/json'
	// 		})
	// 	};

	// 	fetch(url, init).then((response) => {
	// 		response.json().then(result => {
	// 			this.clearSearchResults();

	// 			if (result && result.candidates) {
	// 				this.displaySearchResults(result.candidates);
	// 			} else {
	// 				throw new Error('Unexpected response, no candidates property');
	// 			}
	// 		}).catch(_ => {
	// 			// Ignore
	// 		});
	// 	}).catch(_ => {
	// 		// Ignore
	// 	});
	// }
	// --- End Positron ---

	private displaySearchResults(results: SearchResult[]) {
		const similarIssues = this.getElementById('similar-issues')!;
		if (results.length) {
			const issues = $('div.issues-container');
			const issuesText = $('div.list-title');
			issuesText.textContent = localize('similarIssues', "Similar issues");

			this.numberOfSearchResultsDisplayed = results.length < 5 ? results.length : 5;
			for (let i = 0; i < this.numberOfSearchResultsDisplayed; i++) {
				const issue = results[i];
				const link = $('a.issue-link', { href: issue.html_url });
				link.textContent = issue.title;
				link.title = issue.title;
				link.addEventListener('click', (e) => this.openLink(e));
				link.addEventListener('auxclick', (e) => this.openLink(<MouseEvent>e));

				let issueState: HTMLElement;
				let item: HTMLElement;
				if (issue.state) {
					issueState = $('span.issue-state');

					const issueIcon = $('span.issue-icon');
					issueIcon.appendChild(renderIcon(issue.state === 'open' ? Codicon.issueOpened : Codicon.issueClosed));

					const issueStateLabel = $('span.issue-state.label');
					issueStateLabel.textContent = issue.state === 'open' ? localize('open', "Open") : localize('closed', "Closed");

					issueState.title = issue.state === 'open' ? localize('open', "Open") : localize('closed', "Closed");
					issueState.appendChild(issueIcon);
					issueState.appendChild(issueStateLabel);

					item = $('div.issue', undefined, issueState, link);
				} else {
					item = $('div.issue', undefined, link);
				}

				issues.appendChild(item);
			}

			similarIssues.appendChild(issuesText);
			similarIssues.appendChild(issues);
		} else {
			const message = $('div.list-title');
			message.textContent = localize('noSimilarIssues', "No similar issues found");
			similarIssues.appendChild(message);
		}
	}

	private setUpTypes(): void {
		const makeOption = (issueType: IssueType, description: string) => $('option', { 'value': issueType.valueOf() }, escape(description));

		const typeSelect = this.getElementById('issue-type')! as HTMLSelectElement;
		const { issueType } = this.issueReporterModel.getData();
		reset(typeSelect,
			makeOption(IssueType.Bug, localize('bugReporter', "Bug Report")),
			makeOption(IssueType.FeatureRequest, localize('featureRequest', "Feature Request")),
			makeOption(IssueType.PerformanceIssue, localize('performanceIssue', "Performance Issue (freeze, slow, crash)"))
		);

		typeSelect.value = issueType.toString();

		this.setSourceOptions();
	}

	private makeOption(value: string, description: string, disabled: boolean): HTMLOptionElement {
		const option: HTMLOptionElement = document.createElement('option');
		option.disabled = disabled;
		option.value = value;
		option.textContent = description;

		return option;
	}

	private setSourceOptions(): void {
		const sourceSelect = this.getElementById('issue-source')! as HTMLSelectElement;
		const { issueType, fileOnExtension, selectedExtension, fileOnMarketplace, fileOnProduct } = this.issueReporterModel.getData();
		let selected = sourceSelect.selectedIndex;
		if (selected === -1) {
			if (fileOnExtension !== undefined) {
				selected = fileOnExtension ? 2 : 1;
			} else if (selectedExtension?.isBuiltin) {
				selected = 1;
			} else if (fileOnMarketplace) {
				selected = 3;
			} else if (fileOnProduct) {
				selected = 1;
			}
		}

		sourceSelect.innerText = '';
		sourceSelect.append(this.makeOption('', localize('selectSource', "Select source"), true));
<<<<<<< HEAD
		sourceSelect.append(this.makeOption('vscode', localize('vscode', "Positron"), false));
		sourceSelect.append(this.makeOption('extension', localize('extension', "An extension"), false));
=======
		sourceSelect.append(this.makeOption(IssueSource.VSCode, localize('vscode', "Visual Studio Code"), false));
		sourceSelect.append(this.makeOption(IssueSource.Extension, localize('extension', "A VS Code extension"), false));
>>>>>>> 6319a0b6
		if (this.configuration.product.reportMarketplaceIssueUrl) {
			sourceSelect.append(this.makeOption(IssueSource.Marketplace, localize('marketplace', "Extensions Marketplace"), false));
		}

		if (issueType !== IssueType.FeatureRequest) {
			sourceSelect.append(this.makeOption(IssueSource.Unknown, localize('unknown', "Don't know"), false));
		}

		if (selected !== -1 && selected < sourceSelect.options.length) {
			sourceSelect.selectedIndex = selected;
		} else {
			sourceSelect.selectedIndex = 0;
			hide(this.getElementById('problem-source-help-text'));
		}
	}

	private renderBlocks(): void {
		// Depending on Issue Type, we render different blocks and text
		const { issueType, fileOnExtension, fileOnMarketplace, selectedExtension } = this.issueReporterModel.getData();
		const blockContainer = this.getElementById('block-container');
		const systemBlock = mainWindow.document.querySelector('.block-system');
		const processBlock = mainWindow.document.querySelector('.block-process');
		const workspaceBlock = mainWindow.document.querySelector('.block-workspace');
		const extensionsBlock = mainWindow.document.querySelector('.block-extensions');
		const experimentsBlock = mainWindow.document.querySelector('.block-experiments');
		const extensionDataBlock = mainWindow.document.querySelector('.block-extension-data');

		const problemSource = this.getElementById('problem-source')!;
		const descriptionTitle = this.getElementById('issue-description-label')!;
		const descriptionSubtitle = this.getElementById('issue-description-subtitle')!;
		const extensionSelector = this.getElementById('extension-selection')!;

		const titleTextArea = this.getElementById('issue-title-container')!;
		const descriptionTextArea = this.getElementById('description')!;
		const extensionDataTextArea = this.getElementById('extension-data')!;

		// Hide all by default
		hide(blockContainer);
		hide(systemBlock);
		hide(processBlock);
		hide(workspaceBlock);
		hide(extensionsBlock);
		hide(experimentsBlock);
		hide(extensionSelector);
		hide(extensionDataTextArea);
		hide(extensionDataBlock);

		show(problemSource);
		show(titleTextArea);
		show(descriptionTextArea);

		if (fileOnExtension) {
			show(extensionSelector);
		}


		if (selectedExtension && this.nonGitHubIssueUrl) {
			hide(titleTextArea);
			hide(descriptionTextArea);
			reset(descriptionTitle, localize('handlesIssuesElsewhere', "This extension handles issues outside of Positron"));
			reset(descriptionSubtitle, localize('elsewhereDescription', "The '{0}' extension prefers to use an external issue reporter. To be taken to that issue reporting experience, click the button below.", selectedExtension.displayName));
			this.previewButton.label = localize('openIssueReporter', "Open External Issue Reporter");
			return;
		}

		if (fileOnExtension && selectedExtension?.data) {
			const data = selectedExtension?.data;
			(extensionDataTextArea as HTMLElement).innerText = data.toString();
			(extensionDataTextArea as HTMLTextAreaElement).readOnly = true;
			show(extensionDataBlock);
		}

		// only if we know comes from the open reporter command
		if (fileOnExtension && this.openReporter) {
			(extensionDataTextArea as HTMLTextAreaElement).readOnly = true;
			setTimeout(() => {
				// delay to make sure from command or not
				if (this.openReporter) {
					show(extensionDataBlock);
				}
			}, 100);
		}

		if (issueType === IssueType.Bug) {
			if (!fileOnMarketplace) {
				show(blockContainer);
				show(systemBlock);
				show(experimentsBlock);
				if (!fileOnExtension) {
					show(extensionsBlock);
				}
			}

			reset(descriptionTitle, localize('stepsToReproduce', "Steps to Reproduce") + ' ', $('span.required-input', undefined, '*'));
			reset(descriptionSubtitle, localize('bugDescription', "Share the steps needed to reliably reproduce the problem. Please include actual and expected results. We support GitHub-flavored Markdown. You will be able to edit your issue and add screenshots when we preview it on GitHub."));
		} else if (issueType === IssueType.PerformanceIssue) {
			if (!fileOnMarketplace) {
				show(blockContainer);
				show(systemBlock);
				show(processBlock);
				show(workspaceBlock);
				show(experimentsBlock);
			}

			if (fileOnExtension) {
				show(extensionSelector);
			} else if (!fileOnMarketplace) {
				show(extensionsBlock);
			}

			reset(descriptionTitle, localize('stepsToReproduce', "Steps to Reproduce") + ' ', $('span.required-input', undefined, '*'));
			reset(descriptionSubtitle, localize('performanceIssueDesciption', "When did this performance issue happen? Does it occur on startup or after a specific series of actions? We support GitHub-flavored Markdown. You will be able to edit your issue and add screenshots when we preview it on GitHub."));
		} else if (issueType === IssueType.FeatureRequest) {
			reset(descriptionTitle, localize('description', "Description") + ' ', $('span.required-input', undefined, '*'));
			reset(descriptionSubtitle, localize('featureRequestDescription', "Please describe the feature you would like to see. We support GitHub-flavored Markdown. You will be able to edit your issue and add screenshots when we preview it on GitHub."));
		}
	}

	private validateInput(inputId: string): boolean {
		const inputElement = (<HTMLInputElement>this.getElementById(inputId));
		const inputValidationMessage = this.getElementById(`${inputId}-empty-error`);
		const descriptionShortMessage = this.getElementById(`description-short-error`);
		if (!inputElement.value) {
			inputElement.classList.add('invalid-input');
			inputValidationMessage?.classList.remove('hidden');
			descriptionShortMessage?.classList.add('hidden');
			return false;
		} else if (inputId === 'description' && inputElement.value.length < 10) {
			inputElement.classList.add('invalid-input');
			descriptionShortMessage?.classList.remove('hidden');
			inputValidationMessage?.classList.add('hidden');
			return false;
		}
		else {
			inputElement.classList.remove('invalid-input');
			inputValidationMessage?.classList.add('hidden');
			if (inputId === 'description') {
				descriptionShortMessage?.classList.add('hidden');
			}
			return true;
		}
	}

	private validateInputs(): boolean {
		let isValid = true;
		['issue-title', 'description', 'issue-source'].forEach(elementId => {
			isValid = this.validateInput(elementId) && isValid;
		});

		if (this.issueReporterModel.fileOnExtension()) {
			isValid = this.validateInput('extension-selector') && isValid;
		}

		return isValid;
	}

	private async submitToGitHub(issueTitle: string, issueBody: string, gitHubDetails: { owner: string; repositoryName: string }): Promise<boolean> {
		const url = `https://api.github.com/repos/${gitHubDetails.owner}/${gitHubDetails.repositoryName}/issues`;
		const init = {
			method: 'POST',
			body: JSON.stringify({
				title: issueTitle,
				body: issueBody
			}),
			headers: new Headers({
				'Content-Type': 'application/json',
				'Authorization': `Bearer ${this.configuration.data.githubAccessToken}`
			})
		};

		const response = await fetch(url, init);
		if (!response.ok) {
			console.error('Invalid GitHub URL provided.');
			return false;
		}
		const result = await response.json();
		await this.nativeHostService.openExternal(result.html_url);
		this.close();
		return true;
	}

	private async createIssue(): Promise<boolean> {
		const selectedExtension = this.issueReporterModel.getData().selectedExtension;
		const hasUri = this.nonGitHubIssueUrl;
		// Short circuit if the extension provides a custom issue handler
		if (hasUri) {
			const url = this.getExtensionBugsUrl();
			if (url) {
				this.hasBeenSubmitted = true;
				await this.nativeHostService.openExternal(url);
				return true;
			}
		}

		if (!this.validateInputs()) {
			// If inputs are invalid, set focus to the first one and add listeners on them
			// to detect further changes
			const invalidInput = mainWindow.document.getElementsByClassName('invalid-input');
			if (invalidInput.length) {
				(<HTMLInputElement>invalidInput[0]).focus();
			}

			this.addEventListener('issue-title', 'input', _ => {
				this.validateInput('issue-title');
			});

			this.addEventListener('description', 'input', _ => {
				this.validateInput('description');
			});

			this.addEventListener('issue-source', 'change', _ => {
				this.validateInput('issue-source');
			});

			if (this.issueReporterModel.fileOnExtension()) {
				this.addEventListener('extension-selector', 'change', _ => {
					this.validateInput('extension-selector');
				});
			}

			return false;
		}

		this.hasBeenSubmitted = true;

		const issueTitle = (<HTMLInputElement>this.getElementById('issue-title')).value;
		const issueBody = this.issueReporterModel.serialize();

		let issueUrl = this.getIssueUrl();
		if (!issueUrl) {
			console.error('No issue url found');
			return false;
		}

		if (selectedExtension?.uri) {
			const uri = URI.revive(selectedExtension.uri);
			issueUrl = uri.toString();
		}

		const gitHubDetails = this.parseGitHubUrl(issueUrl);
		if (this.configuration.data.githubAccessToken && gitHubDetails) {
			return this.submitToGitHub(issueTitle, issueBody, gitHubDetails);
		}

		const baseUrl = this.getIssueUrlWithTitle((<HTMLInputElement>this.getElementById('issue-title')).value, issueUrl);
		let url = baseUrl + `&body=${encodeURIComponent(issueBody)}`;

		if (url.length > MAX_URL_LENGTH) {
			try {
				url = await this.writeToClipboard(baseUrl, issueBody);
			} catch (_) {
				console.error('Writing to clipboard failed');
				return false;
			}
		}

		await this.nativeHostService.openExternal(url);
		return true;
	}

	private async writeToClipboard(baseUrl: string, issueBody: string): Promise<string> {
		const shouldWrite = await this.issueMainService.$showClipboardDialog();
		if (!shouldWrite) {
			throw new CancellationError();
		}

		await this.nativeHostService.writeClipboardText(issueBody);

		return baseUrl + `&body=${encodeURIComponent(localize('pasteData', "We have written the needed data into your clipboard because it was too large to send. Please paste."))}`;
	}

	private getIssueUrl(): string {
		return this.issueReporterModel.fileOnExtension()
			? this.getExtensionGitHubUrl()
			: this.issueReporterModel.getData().fileOnMarketplace
				? this.configuration.product.reportMarketplaceIssueUrl!
				: this.configuration.product.reportIssueUrl!;
	}

	private parseGitHubUrl(url: string): undefined | { repositoryName: string; owner: string } {
		// Assumes a GitHub url to a particular repo, https://github.com/repositoryName/owner.
		// Repository name and owner cannot contain '/'
		const match = /^https?:\/\/github\.com\/([^\/]*)\/([^\/]*).*/.exec(url);
		if (match && match.length) {
			return {
				owner: match[1],
				repositoryName: match[2]
			};
		} else {
			console.error('No GitHub issues match');
		}

		return undefined;
	}

	private getExtensionGitHubUrl(): string {
		let repositoryUrl = '';
		const bugsUrl = this.getExtensionBugsUrl();
		const extensionUrl = this.getExtensionRepositoryUrl();
		// If given, try to match the extension's bug url
		if (bugsUrl && bugsUrl.match(/^https?:\/\/github\.com\/([^\/]*)\/([^\/]*)\/?(\/issues)?$/)) {
			// matches exactly: https://github.com/owner/repo/issues
			repositoryUrl = normalizeGitHubUrl(bugsUrl);
		} else if (extensionUrl && extensionUrl.match(/^https?:\/\/github\.com\/([^\/]*)\/([^\/]*)$/)) {
			// matches exactly: https://github.com/owner/repo
			repositoryUrl = normalizeGitHubUrl(extensionUrl);
		} else {
			this.nonGitHubIssueUrl = true;
			repositoryUrl = bugsUrl || extensionUrl || '';
		}

		return repositoryUrl;
	}

	private getIssueUrlWithTitle(issueTitle: string, repositoryUrl: string): string {
		if (this.issueReporterModel.fileOnExtension()) {
			repositoryUrl = repositoryUrl + '/issues/new';
		}

		const queryStringPrefix = repositoryUrl.indexOf('?') === -1 ? '?' : '&';
		return `${repositoryUrl}${queryStringPrefix}title=${encodeURIComponent(issueTitle)}`;
	}

	private updateSystemInfo(state: IssueReporterModelData) {
		const target = mainWindow.document.querySelector<HTMLElement>('.block-system .block-info');

		if (target) {
			const systemInfo = state.systemInfo!;
			const renderedDataTable = $('table', undefined,
				$('tr', undefined,
					$('td', undefined, 'CPUs'),
					$('td', undefined, systemInfo.cpus || '')
				),
				$('tr', undefined,
					$('td', undefined, 'GPU Status' as string),
					$('td', undefined, Object.keys(systemInfo.gpuStatus).map(key => `${key}: ${systemInfo.gpuStatus[key]}`).join('\n'))
				),
				$('tr', undefined,
					$('td', undefined, 'Load (avg)' as string),
					$('td', undefined, systemInfo.load || '')
				),
				$('tr', undefined,
					$('td', undefined, 'Memory (System)' as string),
					$('td', undefined, systemInfo.memory)
				),
				$('tr', undefined,
					$('td', undefined, 'Process Argv' as string),
					$('td', undefined, systemInfo.processArgs)
				),
				$('tr', undefined,
					$('td', undefined, 'Screen Reader' as string),
					$('td', undefined, systemInfo.screenReader)
				),
				$('tr', undefined,
					$('td', undefined, 'VM'),
					$('td', undefined, systemInfo.vmHint)
				)
			);
			reset(target, renderedDataTable);

			systemInfo.remoteData.forEach(remote => {
				target.appendChild($<HTMLHRElement>('hr'));
				if (isRemoteDiagnosticError(remote)) {
					const remoteDataTable = $('table', undefined,
						$('tr', undefined,
							$('td', undefined, 'Remote'),
							$('td', undefined, remote.hostName)
						),
						$('tr', undefined,
							$('td', undefined, ''),
							$('td', undefined, remote.errorMessage)
						)
					);
					target.appendChild(remoteDataTable);
				} else {
					const remoteDataTable = $('table', undefined,
						$('tr', undefined,
							$('td', undefined, 'Remote'),
							$('td', undefined, remote.latency ? `${remote.hostName} (latency: ${remote.latency.current.toFixed(2)}ms last, ${remote.latency.average.toFixed(2)}ms average)` : remote.hostName)
						),
						$('tr', undefined,
							$('td', undefined, 'OS'),
							$('td', undefined, remote.machineInfo.os)
						),
						$('tr', undefined,
							$('td', undefined, 'CPUs'),
							$('td', undefined, remote.machineInfo.cpus || '')
						),
						$('tr', undefined,
							$('td', undefined, 'Memory (System)' as string),
							$('td', undefined, remote.machineInfo.memory)
						),
						$('tr', undefined,
							$('td', undefined, 'VM'),
							$('td', undefined, remote.machineInfo.vmHint)
						)
					);
					target.appendChild(remoteDataTable);
				}
			});
		}
	}

	private updateExtensionSelector(extensions: IssueReporterExtensionData[]): void {
		interface IOption {
			name: string;
			id: string;
		}

		const extensionOptions: IOption[] = extensions.map(extension => {
			return {
				name: extension.displayName || extension.name || '',
				id: extension.id
			};
		});

		// Sort extensions by name
		extensionOptions.sort((a, b) => {
			const aName = a.name.toLowerCase();
			const bName = b.name.toLowerCase();
			if (aName > bName) {
				return 1;
			}

			if (aName < bName) {
				return -1;
			}

			return 0;
		});

		const makeOption = (extension: IOption, selectedExtension?: IssueReporterExtensionData): HTMLOptionElement => {
			const selected = selectedExtension && extension.id === selectedExtension.id;
			return $<HTMLOptionElement>('option', {
				'value': extension.id,
				'selected': selected || ''
			}, extension.name);
		};

		const extensionsSelector = this.getElementById<HTMLSelectElement>('extension-selector');
		if (extensionsSelector) {
			const { selectedExtension } = this.issueReporterModel.getData();
			reset(extensionsSelector, this.makeOption('', localize('selectExtension', "Select extension"), true), ...extensionOptions.map(extension => makeOption(extension, selectedExtension)));

			if (!selectedExtension) {
				extensionsSelector.selectedIndex = 0;
			}

			this.addEventListener('extension-selector', 'change', async (e: Event) => {
				this.clearExtensionData();
				const selectedExtensionId = (<HTMLInputElement>e.target).value;
				this.selectedExtension = selectedExtensionId;
				const extensions = this.issueReporterModel.getData().allExtensions;
				const matches = extensions.filter(extension => extension.id === selectedExtensionId);
				if (matches.length) {
					this.issueReporterModel.update({ selectedExtension: matches[0] });
					const selectedExtension = this.issueReporterModel.getData().selectedExtension;
					if (selectedExtension) {
						const iconElement = document.createElement('span');
						iconElement.classList.add(...ThemeIcon.asClassNameArray(Codicon.loading), 'codicon-modifier-spin');
						this.setLoading(iconElement);
						const openReporterData = await this.sendReporterMenu(selectedExtension);
						if (openReporterData) {
							if (this.selectedExtension === selectedExtensionId) {
								this.removeLoading(iconElement, true);
								this.configuration.data = openReporterData;
							} else if (this.selectedExtension !== selectedExtensionId) {
							}
						}
						else {
							if (!this.loadingExtensionData) {
								iconElement.classList.remove(...ThemeIcon.asClassNameArray(Codicon.loading), 'codicon-modifier-spin');
							}
							this.removeLoading(iconElement);
							// if not using command, should have no configuration data in fields we care about and check later.
							this.clearExtensionData();

							// case when previous extension was opened from normal openIssueReporter command
							selectedExtension.data = undefined;
							selectedExtension.uri = undefined;
						}
						if (this.selectedExtension === selectedExtensionId) {
							// repopulates the fields with the new data given the selected extension.
							this.updateExtensionStatus(matches[0]);
							this.openReporter = false;
						}
					} else {
						this.issueReporterModel.update({ selectedExtension: undefined });
						this.clearSearchResults();
						this.clearExtensionData();
						this.validateSelectedExtension();
						this.updateExtensionStatus(matches[0]);
					}
				}
			});
		}

		this.addEventListener('problem-source', 'change', (_) => {
			this.validateSelectedExtension();
		});
	}

	private clearExtensionData(): void {
		this.nonGitHubIssueUrl = false;
		this.issueReporterModel.update({ extensionData: undefined });
		this.configuration.data.issueBody = undefined;
		this.configuration.data.data = undefined;
		this.configuration.data.uri = undefined;
	}

	private async updateExtensionStatus(extension: IssueReporterExtensionData) {
		this.issueReporterModel.update({ selectedExtension: extension });

		// uses this.configuuration.data to ensure that data is coming from `openReporter` command.
		const template = this.configuration.data.issueBody;
		if (template) {
			const descriptionTextArea = this.getElementById('description')!;
			const descriptionText = (descriptionTextArea as HTMLTextAreaElement).value;
			if (descriptionText === '' || !descriptionText.includes(template.toString())) {
				const fullTextArea = descriptionText + (descriptionText === '' ? '' : '\n') + template.toString();
				(descriptionTextArea as HTMLTextAreaElement).value = fullTextArea;
				this.issueReporterModel.update({ issueDescription: fullTextArea });
			}
		}

		const data = this.configuration.data.data;
		if (data) {
			this.issueReporterModel.update({ extensionData: data });
			extension.data = data;
			const extensionDataBlock = mainWindow.document.querySelector('.block-extension-data')!;
			show(extensionDataBlock);
			this.renderBlocks();
		}

		const uri = this.configuration.data.uri;
		if (uri) {
			extension.uri = uri;
			this.updateIssueReporterUri(extension);
		}

		this.validateSelectedExtension();
		const title = (<HTMLInputElement>this.getElementById('issue-title')).value;
		this.searchExtensionIssues(title);

		this.updatePreviewButtonState();
		this.renderBlocks();
	}

	private validateSelectedExtension(): void {
		const extensionValidationMessage = this.getElementById('extension-selection-validation-error')!;
		const extensionValidationNoUrlsMessage = this.getElementById('extension-selection-validation-error-no-url')!;
		hide(extensionValidationMessage);
		hide(extensionValidationNoUrlsMessage);

		const extension = this.issueReporterModel.getData().selectedExtension;
		if (!extension) {
			this.previewButton.enabled = true;
			return;
		}

		if (this.loadingExtensionData) {
			return;
		}

		const hasValidGitHubUrl = this.getExtensionGitHubUrl();
		if (hasValidGitHubUrl) {
			this.previewButton.enabled = true;
		} else {
			this.setExtensionValidationMessage();
			this.previewButton.enabled = false;
		}
	}

	private setLoading(element: HTMLElement) {
		// Show loading
		this.openReporter = true;
		this.loadingExtensionData = true;
		this.updatePreviewButtonState();

		const extensionDataCaption = this.getElementById('extension-id')!;
		hide(extensionDataCaption);

		const extensionDataCaption2 = Array.from(mainWindow.document.querySelectorAll('.ext-parens'));
		extensionDataCaption2.forEach(extensionDataCaption2 => hide(extensionDataCaption2));

		const showLoading = this.getElementById('ext-loading')!;
		show(showLoading);
		while (showLoading.firstChild) {
			showLoading.removeChild(showLoading.firstChild);
		}
		showLoading.append(element);

		this.renderBlocks();
	}

	private removeLoading(element: HTMLElement, fromReporter: boolean = false) {
		this.openReporter = fromReporter;
		this.loadingExtensionData = false;
		this.updatePreviewButtonState();

		const extensionDataCaption = this.getElementById('extension-id')!;
		show(extensionDataCaption);

		const extensionDataCaption2 = Array.from(mainWindow.document.querySelectorAll('.ext-parens'));
		extensionDataCaption2.forEach(extensionDataCaption2 => show(extensionDataCaption2));

		const hideLoading = this.getElementById('ext-loading')!;
		hide(hideLoading);
		if (hideLoading.firstChild) {
			hideLoading.removeChild(element);
		}
		this.renderBlocks();
	}

	private setExtensionValidationMessage(): void {
		const extensionValidationMessage = this.getElementById('extension-selection-validation-error')!;
		const extensionValidationNoUrlsMessage = this.getElementById('extension-selection-validation-error-no-url')!;
		const bugsUrl = this.getExtensionBugsUrl();
		if (bugsUrl) {
			show(extensionValidationMessage);
			const link = this.getElementById('extensionBugsLink')!;
			link.textContent = bugsUrl;
			return;
		}

		const extensionUrl = this.getExtensionRepositoryUrl();
		if (extensionUrl) {
			show(extensionValidationMessage);
			const link = this.getElementById('extensionBugsLink');
			link!.textContent = extensionUrl;
			return;
		}

		show(extensionValidationNoUrlsMessage);
	}

	private updateProcessInfo(state: IssueReporterModelData) {
		const target = mainWindow.document.querySelector('.block-process .block-info') as HTMLElement;
		if (target) {
			reset(target, $('code', undefined, state.processInfo ?? ''));
		}
	}

	private updateWorkspaceInfo(state: IssueReporterModelData) {
		mainWindow.document.querySelector('.block-workspace .block-info code')!.textContent = '\n' + state.workspaceInfo;
	}

	private updateExtensionTable(extensions: IssueReporterExtensionData[], numThemeExtensions: number): void {
		const target = mainWindow.document.querySelector<HTMLElement>('.block-extensions .block-info');
		if (target) {
			if (this.configuration.disableExtensions) {
				reset(target, localize('disabledExtensions', "Extensions are disabled"));
				return;
			}

			const themeExclusionStr = numThemeExtensions ? `\n(${numThemeExtensions} theme extensions excluded)` : '';
			extensions = extensions || [];

			if (!extensions.length) {
				target.innerText = 'Extensions: none' + themeExclusionStr;
				return;
			}

			reset(target, this.getExtensionTableHtml(extensions), document.createTextNode(themeExclusionStr));
		}
	}

	private updateRestrictedMode(restrictedMode: boolean) {
		this.issueReporterModel.update({ restrictedMode });
	}

	private updateUnsupportedMode(isUnsupported: boolean) {
		this.issueReporterModel.update({ isUnsupported });
	}

	private updateExperimentsInfo(experimentInfo: string | undefined) {
		this.issueReporterModel.update({ experimentInfo });
		const target = mainWindow.document.querySelector<HTMLElement>('.block-experiments .block-info');
		if (target) {
			target.textContent = experimentInfo ? experimentInfo : localize('noCurrentExperiments', "No current experiments.");
		}
	}

	private getExtensionTableHtml(extensions: IssueReporterExtensionData[]): HTMLTableElement {
		return $('table', undefined,
			$('tr', undefined,
				$('th', undefined, 'Extension'),
				$('th', undefined, 'Author (truncated)' as string),
				$('th', undefined, 'Version')
			),
			...extensions.map(extension => $('tr', undefined,
				$('td', undefined, extension.name),
				$('td', undefined, extension.publisher?.substr(0, 3) ?? 'N/A'),
				$('td', undefined, extension.version)
			))
		);
	}

	private openLink(event: MouseEvent): void {
		event.preventDefault();
		event.stopPropagation();
		// Exclude right click
		if (event.which < 3) {
			windowOpenNoOpener((<HTMLAnchorElement>event.target).href);
		}
	}

	private getElementById<T extends HTMLElement = HTMLElement>(elementId: string): T | undefined {
		const element = mainWindow.document.getElementById(elementId) as T | undefined;
		if (element) {
			return element;
		} else {
			return undefined;
		}
	}

	private addEventListener(elementId: string, eventType: string, handler: (event: Event) => void): void {
		const element = this.getElementById(elementId);
		element?.addEventListener(eventType, handler);
	}
}

// helper functions

export function hide(el: Element | undefined | null) {
	el?.classList.add('hidden');
}
export function show(el: Element | undefined | null) {
	el?.classList.remove('hidden');
}<|MERGE_RESOLUTION|>--- conflicted
+++ resolved
@@ -552,11 +552,6 @@
 		return selectedExtension && selectedExtension.bugsUrl;
 	}
 
-<<<<<<< HEAD
-	private getExtensionData(): string | undefined {
-		return this.issueReporterModel.getData().selectedExtension?.extensionData;
-	}
-
 	// --- Start Positron ---
 	// private searchVSCodeIssues(title: string, issueDescription?: string): void {
 	// 	if (title) {
@@ -577,14 +572,18 @@
 		// 	this.clearSearchResults();
 		// }
 		this.clearSearchResults();
-=======
+	}
+
+	private getExtensionData(): string | undefined {
+		return this.issueReporterModel.getData().selectedExtension?.extensionData;
+	}
+
 	private searchVSCodeIssues(title: string, issueDescription?: string): void {
 		if (title) {
 			this.searchDuplicates(title, issueDescription);
 		} else {
 			this.clearSearchResults();
 		}
->>>>>>> 6319a0b6
 	}
 	// --- End Positron ---
 
@@ -799,13 +798,8 @@
 
 		sourceSelect.innerText = '';
 		sourceSelect.append(this.makeOption('', localize('selectSource', "Select source"), true));
-<<<<<<< HEAD
-		sourceSelect.append(this.makeOption('vscode', localize('vscode', "Positron"), false));
-		sourceSelect.append(this.makeOption('extension', localize('extension', "An extension"), false));
-=======
 		sourceSelect.append(this.makeOption(IssueSource.VSCode, localize('vscode', "Visual Studio Code"), false));
 		sourceSelect.append(this.makeOption(IssueSource.Extension, localize('extension', "A VS Code extension"), false));
->>>>>>> 6319a0b6
 		if (this.configuration.product.reportMarketplaceIssueUrl) {
 			sourceSelect.append(this.makeOption(IssueSource.Marketplace, localize('marketplace', "Extensions Marketplace"), false));
 		}
