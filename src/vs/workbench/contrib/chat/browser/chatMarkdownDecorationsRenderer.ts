--- conflicted
+++ resolved
@@ -20,20 +20,6 @@
 
 const variableRefUrl = 'http://_vscodedecoration_';
 
-<<<<<<< HEAD
-export function convertParsedRequestToMarkdown(accessor: ServicesAccessor, parsedRequest: IParsedChatRequest): string {
-	let result = '';
-	for (const part of parsedRequest.parts) {
-		if (part instanceof ChatRequestTextPart) {
-			result += part.text;
-		} else {
-			const labelService = accessor.get(ILabelService);
-			const uri = part instanceof ChatRequestDynamicVariablePart && part.data.map(d => d.value).find((d): d is URI => d instanceof URI)
-				|| undefined;
-			const title = uri ? encodeURIComponent(labelService.getUriLabel(uri, { relative: true })) : '';
-
-			result += `[${part.text}](${variableRefUrl}?${title})`;
-=======
 export class ChatMarkdownDecorationsRenderer {
 	constructor(
 		@IKeybindingService private readonly keybindingService: IKeybindingService,
@@ -53,29 +39,11 @@
 
 				result += `[${part.text}](${variableRefUrl}?${title})`;
 			}
->>>>>>> 019f4d14
 		}
 
 		return result;
 	}
 
-<<<<<<< HEAD
-export function walkTreeAndAnnotateReferenceLinks(accessor: ServicesAccessor, element: HTMLElement): void {
-	const keybindingService = accessor.get(IKeybindingService);
-
-	element.querySelectorAll('a').forEach(a => {
-		const href = a.getAttribute('data-href');
-		if (href) {
-			if (href.startsWith(variableRefUrl)) {
-				const title = decodeURIComponent(href.slice(variableRefUrl.length + 1));
-				a.parentElement!.replaceChild(
-					renderResourceWidget(a.textContent!, title),
-					a);
-			} else if (href.startsWith(contentRefUrl)) {
-				renderFileWidget(href, a);
-			} else if (href.startsWith('command:')) {
-				injectKeybindingHint(a, href, keybindingService);
-=======
 	walkTreeAndAnnotateReferenceLinks(element: HTMLElement): void {
 		element.querySelectorAll('a').forEach(a => {
 			const href = a.getAttribute('data-href');
@@ -90,7 +58,6 @@
 				} else if (href.startsWith('command:')) {
 					this.injectKeybindingHint(a, href, this.keybindingService);
 				}
->>>>>>> 019f4d14
 			}
 		});
 	}
