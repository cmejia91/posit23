/*---------------------------------------------------------------------------------------------
 *  Copyright (c) Microsoft Corporation. All rights reserved.
 *  Licensed under the MIT License. See License.txt in the project root for license information.
 *--------------------------------------------------------------------------------------------*/

import { createDecorator } from 'vs/platform/instantiation/common/instantiation';
import { Disposable } from 'vs/base/common/lifecycle';
import { IExtensionGalleryService, IExtensionManagementService, IGalleryExtension } from 'vs/platform/extensionManagement/common/extensionManagement';
import { InstantiationType, registerSingleton } from 'vs/platform/instantiation/common/extensions';
import { IProductService } from 'vs/platform/product/common/productService';
import { IFeaturedExtension } from 'vs/base/common/product';
import { CancellationToken } from 'vs/base/common/cancellation';
import { IStorageService, StorageScope, StorageTarget } from 'vs/platform/storage/common/storage';
import { localize } from 'vs/nls';
import { ExtensionIdentifier } from 'vs/platform/extensions/common/extensions';
import { IExtensionService } from 'vs/workbench/services/extensions/common/extensions';

type FeaturedExtensionStorageData = { title: string; description: string; imagePath: string; date: number };

export const IFeaturedExtensionsService = createDecorator<IFeaturedExtensionsService>('featuredExtensionsService');

export interface IFeaturedExtensionsService {
	_serviceBrand: undefined;

	getExtensions(): Promise<IFeaturedExtension[]>;
	title: string;
}

const enum FeaturedExtensionMetadataType {
	Title,
	Description,
	ImagePath
}

export class FeaturedExtensionsService extends Disposable implements IFeaturedExtensionsService {
	declare readonly _serviceBrand: undefined;

	private ignoredExtensions: Set<string> = new Set<string>();
	private _isInitialized: boolean = false;

	private static readonly STORAGE_KEY = 'workbench.welcomePage.extensionMetadata';

	constructor(
		@IExtensionManagementService private readonly extensionManagementService: IExtensionManagementService,
		@IExtensionService private readonly extensionService: IExtensionService,
		@IStorageService private readonly storageService: IStorageService,
		@IProductService private readonly productService: IProductService,
		@IExtensionGalleryService private readonly galleryService: IExtensionGalleryService,
	) {
		super();
		this.title = localize('gettingStarted.featuredTitle', 'Recommended');
	}

	title: string;

	async getExtensions(): Promise<IFeaturedExtension[]> {

		await this._init();

		const featuredExtensions: IFeaturedExtension[] = [];
		for (const extension of this.productService.featuredExtensions?.filter(e => !this.ignoredExtensions.has(e.id)) ?? []) {
			const resolvedExtension = await this.resolveExtension(extension);
			if (resolvedExtension) {
				featuredExtensions.push(resolvedExtension);
			}
		}

		return featuredExtensions;
	}

	private async _init(): Promise<void> {

		if (this._isInitialized) {
			return;
		}

		const featuredExtensions = this.productService.featuredExtensions;
		if (!featuredExtensions) {
			this._isInitialized = true;
			return;
		}

		await this.extensionService.whenInstalledExtensionsRegistered();
		const installed = await this.extensionManagementService.getInstalled();
		for (const extension of featuredExtensions) {
			if (installed.some(e => ExtensionIdentifier.equals(e.identifier.id, extension.id))) {
				this.ignoredExtensions.add(extension.id);
			}
			else {
				let galleryExtension: IGalleryExtension | undefined;
				try {
					galleryExtension = (await this.galleryService.getExtensions([{ id: extension.id }], CancellationToken.None))[0];
				} catch (err) {
					continue;
				}
<<<<<<< HEAD
				else {
					let galleryExtension: IGalleryExtension | undefined;
					try {
						galleryExtension = (await this.galleryService.getExtensions([{ id: extension }], CancellationToken.None))[0];
					} catch (err) {
						continue;
					}
					if (!await this.extensionManagementService.canInstall(galleryExtension)) {
						this.ignoredExtensions.add(extension);
					}
=======
				if (!await this.extensionManagementService.canInstall(galleryExtension)) {
					this.ignoredExtensions.add(extension.id);
>>>>>>> 8b617bd0
				}
			}
		}
		this._isInitialized = true;
	}

	private async resolveExtension(productMetadata: IFeaturedExtension): Promise<IFeaturedExtension | undefined> {

		const title = productMetadata.title ?? await this.getMetadata(productMetadata.id, FeaturedExtensionMetadataType.Title);
		const description = productMetadata.description ?? await this.getMetadata(productMetadata.id, FeaturedExtensionMetadataType.Description);
		const imagePath = productMetadata.imagePath ?? await this.getMetadata(productMetadata.id, FeaturedExtensionMetadataType.ImagePath);

		if (title && description && imagePath) {
			return {
				id: productMetadata.id,
				title: title,
				description: description,
				imagePath: imagePath,
			};
		}
		return undefined;
	}

	private async getMetadata(extensionId: string, key: FeaturedExtensionMetadataType): Promise<string | undefined> {

		const storageMetadata = this.getStorageData(extensionId);
		if (storageMetadata) {
			switch (key) {
				case FeaturedExtensionMetadataType.Title: {
					return storageMetadata.title;
				}
				case FeaturedExtensionMetadataType.Description: {
					return storageMetadata.description;
				}
				case FeaturedExtensionMetadataType.ImagePath: {
					return storageMetadata.imagePath;
				}
				default:
					return undefined;
			}
		}

		return await this.getGalleryMetadata(extensionId, key);
	}

	private getStorageData(extensionId: string): FeaturedExtensionStorageData | undefined {
		const metadata = this.storageService.get(FeaturedExtensionsService.STORAGE_KEY + '.' + extensionId, StorageScope.APPLICATION);
		if (metadata) {
			const value = JSON.parse(metadata) as FeaturedExtensionStorageData;
			const lastUpdateDate = new Date().getTime() - value.date;
			if (lastUpdateDate < 1000 * 60 * 60 * 24 * 7) {
				return value;
			}
		}
		return undefined;
	}

	private async getGalleryMetadata(extensionId: string, key: FeaturedExtensionMetadataType): Promise<string | undefined> {

		const storageKey = FeaturedExtensionsService.STORAGE_KEY + '.' + extensionId;
		this.storageService.remove(storageKey, StorageScope.APPLICATION);
		let metadata: string | undefined;

		let galleryExtension: IGalleryExtension | undefined;
		try {
			galleryExtension = (await this.galleryService.getExtensions([{ id: extensionId }], CancellationToken.None))[0];
		} catch (err) {
		}

		if (!galleryExtension) {
			return metadata;
<<<<<<< HEAD
		}

		switch (key) {
			case FeaturedExtensionMetadataType.Title: {
				metadata = galleryExtension.displayName;
				break;
			}
			case FeaturedExtensionMetadataType.Description: {
				metadata = galleryExtension.description;
				break;
			}
			case FeaturedExtensionMetadataType.ImagePath: {
				metadata = galleryExtension.assets.icon?.uri;
				break;
			}
		}

=======
		}

		switch (key) {
			case FeaturedExtensionMetadataType.Title: {
				metadata = galleryExtension.displayName;
				break;
			}
			case FeaturedExtensionMetadataType.Description: {
				metadata = galleryExtension.description;
				break;
			}
			case FeaturedExtensionMetadataType.ImagePath: {
				metadata = galleryExtension.assets.icon?.uri;
				break;
			}
		}

>>>>>>> 8b617bd0
		this.storageService.store(storageKey, JSON.stringify({
			title: galleryExtension.displayName,
			description: galleryExtension.description,
			imagePath: galleryExtension.assets.icon?.uri,
			date: new Date().getTime()
		}), StorageScope.APPLICATION, StorageTarget.MACHINE);

		return metadata;
	}
}

registerSingleton(IFeaturedExtensionsService, FeaturedExtensionsService, InstantiationType.Delayed);<|MERGE_RESOLUTION|>--- conflicted
+++ resolved
@@ -93,21 +93,8 @@
 				} catch (err) {
 					continue;
 				}
-<<<<<<< HEAD
-				else {
-					let galleryExtension: IGalleryExtension | undefined;
-					try {
-						galleryExtension = (await this.galleryService.getExtensions([{ id: extension }], CancellationToken.None))[0];
-					} catch (err) {
-						continue;
-					}
-					if (!await this.extensionManagementService.canInstall(galleryExtension)) {
-						this.ignoredExtensions.add(extension);
-					}
-=======
 				if (!await this.extensionManagementService.canInstall(galleryExtension)) {
 					this.ignoredExtensions.add(extension.id);
->>>>>>> 8b617bd0
 				}
 			}
 		}
@@ -179,7 +166,6 @@
 
 		if (!galleryExtension) {
 			return metadata;
-<<<<<<< HEAD
 		}
 
 		switch (key) {
@@ -197,25 +183,6 @@
 			}
 		}
 
-=======
-		}
-
-		switch (key) {
-			case FeaturedExtensionMetadataType.Title: {
-				metadata = galleryExtension.displayName;
-				break;
-			}
-			case FeaturedExtensionMetadataType.Description: {
-				metadata = galleryExtension.description;
-				break;
-			}
-			case FeaturedExtensionMetadataType.ImagePath: {
-				metadata = galleryExtension.assets.icon?.uri;
-				break;
-			}
-		}
-
->>>>>>> 8b617bd0
 		this.storageService.store(storageKey, JSON.stringify({
 			title: galleryExtension.displayName,
 			description: galleryExtension.description,
