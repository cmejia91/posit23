/*---------------------------------------------------------------------------------------------
 *  Copyright (c) Microsoft Corporation. All rights reserved.
 *  Licensed under the MIT License. See License.txt in the project root for license information.
 *--------------------------------------------------------------------------------------------*/

import 'vs/workbench/contrib/welcomeGettingStarted/common/media/theme_picker';
import 'vs/workbench/contrib/welcomeGettingStarted/common/media/notebookProfile';
import { localize } from 'vs/nls';
import { Codicon } from 'vs/base/common/codicons';
import { ThemeIcon } from 'vs/base/common/themables';
import { registerIcon } from 'vs/platform/theme/common/iconRegistry';
import { NotebookSetting } from 'vs/workbench/contrib/notebook/common/notebookCommon';


const setupIcon = registerIcon('getting-started-setup', Codicon.zap, localize('getting-started-setup-icon', "Icon used for the setup category of welcome page"));
const beginnerIcon = registerIcon('getting-started-beginner', Codicon.lightbulb, localize('getting-started-beginner-icon', "Icon used for the beginner category of welcome page"));
const intermediateIcon = registerIcon('getting-started-intermediate', Codicon.mortarBoard, localize('getting-started-intermediate-icon', "Icon used for the intermediate category of welcome page"));


export type BuiltinGettingStartedStep = {
	id: string;
	title: string;
	description: string;
	completionEvents?: string[];
	when?: string;
	media:
	| { type: 'image'; path: string | { hc: string; hcLight?: string; light: string; dark: string }; altText: string }
	| { type: 'svg'; path: string; altText: string }
	| { type: 'markdown'; path: string };
};

export type BuiltinGettingStartedCategory = {
	id: string;
	title: string;
	description: string;
	isFeatured: boolean;
	next?: string;
	icon: ThemeIcon;
	when?: string;
	content:
	| { type: 'steps'; steps: BuiltinGettingStartedStep[] };
};

export type BuiltinGettingStartedStartEntry = {
	id: string;
	title: string;
	description: string;
	icon: ThemeIcon;
	when?: string;
	content:
	| { type: 'startEntry'; command: string };
};

type GettingStartedWalkthroughContent = BuiltinGettingStartedCategory[];
type GettingStartedStartEntryContent = BuiltinGettingStartedStartEntry[];

// --- Start Positron ---
export const startEntries: GettingStartedStartEntryContent = [
	//
	// on macOS "Open..." allows a user to open a file or open a folder.
	//
	{
		id: 'topLevelOpenMac',
		title: localize('gettingStarted.openMac.title', "Open..."),
		description: localize('gettingStarted.openMac.description', "Open a file or folder to start working"),
		icon: Codicon.folderOpened,
		when: '!isWeb && isMac',
		content: {
			type: 'startEntry',
			command: 'command:workbench.action.files.openFileFolder',
		}
	},
	//
	// on Windows and Linux "Open File..." allows a user to open a file and "Open Folder..." allows
	// a user to open a folder.
	//
	{
		id: 'topLevelOpenFile',
		title: localize('gettingStarted.openFile.title', "Open File..."),
		description: localize('gettingStarted.openFile.description', "Open a file to start working"),
		icon: Codicon.goToFile,
		when: 'isWeb || !isMac',
		content: {
			type: 'startEntry',
			command: 'command:workbench.action.files.openFile',
		}
	},
	{
		id: 'topLevelOpenFolder',
		title: localize('gettingStarted.openFolder.title', "Open Folder..."),
		description: localize('gettingStarted.openFolder.description', "Open a folder to start working"),
		icon: Codicon.folderOpened,
		when: '!isWeb && !isMac',
		content: {
			type: 'startEntry',
			command: 'command:workbench.action.files.openFolder',
		}
	},
	//
	// On all platforms, "New File..." allows a user to create a new file.
	//
	{
		id: 'welcome.showNewFileEntries',
		title: localize('gettingStarted.newFile.title', "New File..."),
		description: localize('gettingStarted.newFile.description', "Open a new untitled text file, notebook, or custom editor."),
		icon: Codicon.newFile,
		content: {
			type: 'startEntry',
			command: 'command:welcome.showNewFileEntries',
		}
	},
	//
	// New Folder...
	//
	{
<<<<<<< HEAD
		id: 'topLevelNewFolder',
		title: localize('gettingStarted.newFolder.title', "New Folder..."),
		description: localize('gettingStarted.newFolder.description', "Open a new folder."),
		icon: Codicon.newFolder,
		content: {
			type: 'startEntry',
			command: 'command:positron.workbench.action.newFolder',
=======
		id: 'topLevelRemoteOpen',
		title: localize('gettingStarted.topLevelRemoteOpen.title', "Connect to..."),
		description: localize('gettingStarted.topLevelRemoteOpen.description', "Connect to remote development workspaces."),
		when: '!isWeb && showRemoteStartEntry',
		icon: Codicon.remote,
		content: {
			type: 'startEntry',
			command: 'command:workbench.action.remote.showMenu',
>>>>>>> 660393de
		}
	},
	//
	// New Folder from Git...
	//
	{
<<<<<<< HEAD
		id: 'topLevelNewFolderFromGit',
		title: localize('gettingStarted.newFolderFromGit.title', "New Folder from Git..."),
		description: localize('gettingStarted.newFolderFromGit.description', "Open a new folder from Git."),
		icon: Codicon.positronNewFolderFromGit,
		content: {
			type: 'startEntry',
			command: 'command:positron.workbench.action.newFolderFromGit',
=======
		id: 'topLevelOpenTunnel',
		title: localize('gettingStarted.topLevelOpenTunnel.title', "Open Tunnel..."),
		description: localize('gettingStarted.topLevelOpenTunnel.description', "Connect to a remote machine through a Tunnel"),
		when: 'isWeb && showRemoteStartEntryInWeb',
		icon: Codicon.remote,
		content: {
			type: 'startEntry',
			command: 'command:workbench.action.remote.showWebStartEntryActions',
>>>>>>> 660393de
		}
	},
	//
	// For Positron Private Alpha, these options are disabled.
	//
	// {
	// 	id: 'topLevelOpenFolderWeb',
	// 	title: localize('gettingStarted.openFolder.title', "Open Folder..."),
	// 	description: localize('gettingStarted.openFolder.description', "Open a folder to start working"),
	// 	icon: Codicon.folderOpened,
	// 	when: '!openFolderWorkspaceSupport && workbenchState == \'workspace\'',
	// 	content: {
	// 		type: 'startEntry',
	// 		command: 'command:workbench.action.files.openFolderViaWorkspace',
	// 	}
	// },
	// {
	// 	id: 'topLevelGitClone',
	// 	title: localize('gettingStarted.topLevelGitClone.title', "Clone Git Repository..."),
	// 	description: localize('gettingStarted.topLevelGitClone.description', "Clone a remote repository to a local folder"),
	// 	when: 'config.git.enabled && !git.missing',
	// 	icon: Codicon.sourceControl,
	// 	content: {
	// 		type: 'startEntry',
	// 		command: 'command:git.clone',
	// 	}
	// },
	// {
	// 	id: 'topLevelGitOpen',
	// 	title: localize('gettingStarted.topLevelGitOpen.title', "Open Repository..."),
	// 	description: localize('gettingStarted.topLevelGitOpen.description', "Connect to a remote repository or pull request to browse, search, edit, and commit"),
	// 	when: 'workspacePlatform == \'webworker\'',
	// 	icon: Codicon.sourceControl,
	// 	content: {
	// 		type: 'startEntry',
	// 		command: 'command:remoteHub.openRepository',
	// 	}
	// },
	// {
	// 	id: 'topLevelShowWalkthroughs',
	// 	title: localize('gettingStarted.topLevelShowWalkthroughs.title', "Open a Walkthrough..."),
	// 	description: localize('gettingStarted.topLevelShowWalkthroughs.description', "View a walkthrough on the editor or an extension"),
	// 	icon: Codicon.checklist,
	// 	when: 'allWalkthroughsHidden',
	// 	content: {
	// 		type: 'startEntry',
	// 		command: 'command:welcome.showAllWalkthroughs',
	// 	}
	// },
	// {
	// 	id: 'topLevelRemoteOpen',
	// 	title: localize('gettingStarted.topLevelRemoteOpen.title', "Connect to..."),
	// 	description: localize('gettingStarted.topLevelRemoteOpen.description', "Connect to remote development workspaces."),
	// 	when: '!isWeb && config.workbench.remote.experimental.showStartListEntry',
	// 	icon: Codicon.remote,
	// 	content: {
	// 		type: 'startEntry',
	// 		command: 'command:workbench.action.remote.showStartEntryActions',
	// 	}
	// },
	// {
	// 	id: 'topLevelOpenTunnel',
	// 	title: localize('gettingStarted.topLevelOpenTunnel.title', "Open Tunnel..."),
	// 	description: localize('gettingStarted.topLevelOpenTunnel.description', "Connect to a remote machine through a Tunnel"),
	// 	when: 'isWeb && config.workbench.remote.experimental.showStartListEntry',
	// 	icon: Codicon.remote,
	// 	content: {
	// 		type: 'startEntry',
	// 		command: 'command:workbench.action.remote.showTunnelStartEntryActions',
	// 	}
	// },
];
// --- End Positron ---

const Button = (title: string, href: string) => `[${title}](${href})`;

export const walkthroughs: GettingStartedWalkthroughContent = [
	{
		id: 'Setup',
		title: localize('gettingStarted.setup.title', "Get Started with VS Code"),
		description: localize('gettingStarted.setup.description', "Discover the best customizations to make VS Code yours."),
		isFeatured: true,
		icon: setupIcon,
		when: '!isWeb',
		next: 'Beginner',
		content: {
			type: 'steps',
			steps: [
				{
					id: 'pickColorTheme',
					title: localize('gettingStarted.pickColor.title', "Choose the look you want"),
					description: localize('gettingStarted.pickColor.description.interpolated', "The right color palette helps you focus on your code, is easy on your eyes, and is simply more fun to use.\n{0}", Button(localize('titleID', "Browse Color Themes"), 'command:workbench.action.selectTheme')),
					completionEvents: [
						'onSettingChanged:workbench.colorTheme',
						'onCommand:workbench.action.selectTheme'
					],
					media: { type: 'markdown', path: 'theme_picker', }
				},
				{
					id: 'settingsSync',
					title: localize('gettingStarted.settingsSync.title', "Sync to and from other devices"),
					description: localize('gettingStarted.settingsSync.description.interpolated', "Keep your essential VS Code customizations backed up and updated across all your devices.\n{0}", Button(localize('enableSync', "Enable Settings Sync"), 'command:workbench.userDataSync.actions.turnOn')),
					when: 'syncStatus != uninitialized',
					completionEvents: ['onEvent:sync-enabled'],
					media: {
						type: 'svg', altText: 'The "Turn on Sync" entry in the settings gear menu.', path: 'settingsSync.svg'
					},
				},
				{
					id: 'commandPaletteTask',
					title: localize('gettingStarted.commandPalette.title', "One shortcut to access everything"),
					description: localize('gettingStarted.commandPalette.description.interpolated', "Commands are the keyboard way to accomplish any task in VS Code. **Practice** by looking up your frequent ones to save time.\n{0}\n__Try searching for 'view toggle'.__", Button(localize('commandPalette', "Open Command Palette"), 'command:workbench.action.showCommands')),
					media: { type: 'svg', altText: 'Command Palette overlay for searching and executing commands.', path: 'commandPalette.svg' },
				},
				{
					id: 'extensionsWeb',
					title: localize('gettingStarted.extensions.title', "Limitless extensibility"),
					description: localize('gettingStarted.extensionsWeb.description.interpolated', "Extensions are VS Code's power-ups. A growing number are becoming available in the web.\n{0}", Button(localize('browsePopular', "Browse Popular Web Extensions"), 'command:workbench.extensions.action.showPopularExtensions')),
					when: 'workspacePlatform == \'webworker\'',
					media: {
						type: 'svg', altText: 'VS Code extension marketplace with featured language extensions', path: 'extensions-web.svg'
					},
				},
				{
					id: 'findLanguageExtensions',
					title: localize('gettingStarted.findLanguageExts.title', "Rich support for all your languages"),
					description: localize('gettingStarted.findLanguageExts.description.interpolated', "Code smarter with syntax highlighting, code completion, linting and debugging. While many languages are built-in, many more can be added as extensions.\n{0}", Button(localize('browseLangExts', "Browse Language Extensions"), 'command:workbench.extensions.action.showLanguageExtensions')),
					when: 'workspacePlatform != \'webworker\'',
					media: {
						type: 'svg', altText: 'Language extensions', path: 'languages.svg'
					},
				},
				{
					id: 'pickAFolderTask-Mac',
					title: localize('gettingStarted.setup.OpenFolder.title', "Open up your code"),
					description: localize('gettingStarted.setup.OpenFolder.description.interpolated', "You're all set to start coding. Open a project folder to get your files into VS Code.\n{0}", Button(localize('pickFolder', "Pick a Folder"), 'command:workbench.action.files.openFileFolder')),
					when: 'isMac && workspaceFolderCount == 0',
					media: {
						type: 'svg', altText: 'Explorer view showing buttons for opening folder and cloning repository.', path: 'openFolder.svg'
					}
				},
				{
					id: 'pickAFolderTask-Other',
					title: localize('gettingStarted.setup.OpenFolder.title', "Open up your code"),
					description: localize('gettingStarted.setup.OpenFolder.description.interpolated', "You're all set to start coding. Open a project folder to get your files into VS Code.\n{0}", Button(localize('pickFolder', "Pick a Folder"), 'command:workbench.action.files.openFolder')),
					when: '!isMac && workspaceFolderCount == 0',
					media: {
						type: 'svg', altText: 'Explorer view showing buttons for opening folder and cloning repository.', path: 'openFolder.svg'
					}
				},
				{
					id: 'quickOpen',
					title: localize('gettingStarted.quickOpen.title', "Quickly navigate between your files"),
					description: localize('gettingStarted.quickOpen.description.interpolated', "Navigate between files in an instant with one keystroke. Tip: Open multiple files by pressing the right arrow key.\n{0}", Button(localize('quickOpen', "Quick Open a File"), 'command:toSide:workbench.action.quickOpen')),
					when: 'workspaceFolderCount != 0',
					media: {
						type: 'svg', altText: 'Go to file in quick search.', path: 'search.svg'
					}
				}
			]
		}
	},

	{
		id: 'SetupWeb',
		// --- Start Positron ---
		title: localize('gettingStarted.setupWeb.title', "Get Started with Positron"),
		description: localize('gettingStarted.setupWeb.description', "Discover the best customizations to make Positron yours."),
		// --- End Positron ---
		isFeatured: true,
		icon: setupIcon,
		when: 'isWeb',
		next: 'Beginner',
		content: {
			type: 'steps',
			steps: [
				{
					id: 'pickColorThemeWeb',
					title: localize('gettingStarted.pickColor.title', "Choose the look you want"),
					description: localize('gettingStarted.pickColor.description.interpolated', "The right color palette helps you focus on your code, is easy on your eyes, and is simply more fun to use.\n{0}", Button(localize('titleID', "Browse Color Themes"), 'command:workbench.action.selectTheme')),
					completionEvents: [
						'onSettingChanged:workbench.colorTheme',
						'onCommand:workbench.action.selectTheme'
					],
					media: { type: 'markdown', path: 'theme_picker', }
				},
				{
					id: 'settingsSyncWeb',
					title: localize('gettingStarted.settingsSync.title', "Sync to and from other devices"),
					description: localize('gettingStarted.settingsSync.description.interpolated', "Keep your essential VS Code customizations backed up and updated across all your devices.\n{0}", Button(localize('enableSync', "Enable Settings Sync"), 'command:workbench.userDataSync.actions.turnOn')),
					when: 'syncStatus != uninitialized',
					completionEvents: ['onEvent:sync-enabled'],
					media: {
						type: 'svg', altText: 'The "Turn on Sync" entry in the settings gear menu.', path: 'settingsSync.svg'
					},
				},
				{
					id: 'commandPaletteTaskWeb',
					title: localize('gettingStarted.commandPalette.title', "One shortcut to access everything"),
					description: localize('gettingStarted.commandPalette.description.interpolated', "Commands are the keyboard way to accomplish any task in VS Code. **Practice** by looking up your frequent ones to save time.\n{0}\n__Try searching for 'view toggle'.__", Button(localize('commandPalette', "Open Command Palette"), 'command:workbench.action.showCommands')),
					media: { type: 'svg', altText: 'Command Palette overlay for searching and executing commands.', path: 'commandPalette.svg' },
				},
				{
					id: 'menuBarWeb',
					title: localize('gettingStarted.menuBar.title', "Just the right amount of UI"),
					description: localize('gettingStarted.menuBar.description.interpolated', "The full menu bar is available in the dropdown menu to make room for your code. Toggle its appearance for faster access. \n{0}", Button(localize('toggleMenuBar', "Toggle Menu Bar"), 'command:workbench.action.toggleMenuBar')),
					when: 'isWeb',
					media: {
						type: 'svg', altText: 'Comparing menu dropdown with the visible menu bar.', path: 'menuBar.svg'
					},
				},
				{
					id: 'extensionsWebWeb',
					title: localize('gettingStarted.extensions.title', "Limitless extensibility"),
					description: localize('gettingStarted.extensionsWeb.description.interpolated', "Extensions are VS Code's power-ups. A growing number are becoming available in the web.\n{0}", Button(localize('browsePopular', "Browse Popular Web Extensions"), 'command:workbench.extensions.action.showPopularExtensions')),
					when: 'workspacePlatform == \'webworker\'',
					media: {
						type: 'svg', altText: 'VS Code extension marketplace with featured language extensions', path: 'extensions-web.svg'
					},
				},
				{
					id: 'findLanguageExtensionsWeb',
					title: localize('gettingStarted.findLanguageExts.title', "Rich support for all your languages"),
					description: localize('gettingStarted.findLanguageExts.description.interpolated', "Code smarter with syntax highlighting, code completion, linting and debugging. While many languages are built-in, many more can be added as extensions.\n{0}", Button(localize('browseLangExts', "Browse Language Extensions"), 'command:workbench.extensions.action.showLanguageExtensions')),
					when: 'workspacePlatform != \'webworker\'',
					media: {
						type: 'svg', altText: 'Language extensions', path: 'languages.svg'
					},
				},
				{
					id: 'pickAFolderTask-WebWeb',
					title: localize('gettingStarted.setup.OpenFolder.title', "Open up your code"),
					description: localize('gettingStarted.setup.OpenFolderWeb.description.interpolated', "You're all set to start coding. You can open a local project or a remote repository to get your files into VS Code.\n{0}\n{1}", Button(localize('openFolder', "Open Folder"), 'command:workbench.action.addRootFolder'), Button(localize('openRepository', "Open Repository"), 'command:remoteHub.openRepository')),
					when: 'workspaceFolderCount == 0',
					media: {
						type: 'svg', altText: 'Explorer view showing buttons for opening folder and cloning repository.', path: 'openFolder.svg'
					}
				},
				{
					id: 'quickOpenWeb',
					title: localize('gettingStarted.quickOpen.title', "Quickly navigate between your files"),
					description: localize('gettingStarted.quickOpen.description.interpolated', "Navigate between files in an instant with one keystroke. Tip: Open multiple files by pressing the right arrow key.\n{0}", Button(localize('quickOpen', "Quick Open a File"), 'command:toSide:workbench.action.quickOpen')),
					when: 'workspaceFolderCount != 0',
					media: {
						type: 'svg', altText: 'Go to file in quick search.', path: 'search.svg'
					}
				}
			]
		}
	},

	{
		id: 'Beginner',
		title: localize('gettingStarted.beginner.title', "Learn the Fundamentals"),
		icon: beginnerIcon,
		isFeatured: false,
		next: 'Intermediate',
		description: localize('gettingStarted.beginner.description', "Jump right into VS Code and get an overview of the must-have features."),
		content: {
			type: 'steps',
			steps: [
				{
					id: 'playground',
					title: localize('gettingStarted.playground.title', "Redefine your editing skills"),
					description: localize('gettingStarted.playground.description.interpolated', "Want to code faster and smarter? Practice powerful code editing features in the interactive playground.\n{0}", Button(localize('openEditorPlayground', "Open Editor Playground"), 'command:toSide:workbench.action.showInteractivePlayground')),
					media: {
						type: 'svg', altText: 'Editor Playground.', path: 'interactivePlayground.svg'
					},
				},
				{
					id: 'terminal',
					title: localize('gettingStarted.terminal.title', "Convenient built-in terminal"),
					description: localize('gettingStarted.terminal.description.interpolated', "Quickly run shell commands and monitor build output, right next to your code.\n{0}", Button(localize('showTerminal', "Show Terminal Panel"), 'command:workbench.action.terminal.toggleTerminal')),
					when: 'workspacePlatform != \'webworker\' && remoteName != codespaces && !terminalIsOpen',
					media: {
						type: 'svg', altText: 'Integrated terminal running a few npm commands', path: 'terminal.svg'
					},
				},
				{
					id: 'extensions',
					title: localize('gettingStarted.extensions.title', "Limitless extensibility"),
					description: localize('gettingStarted.extensions.description.interpolated', "Extensions are VS Code's power-ups. They range from handy productivity hacks, expanding out-of-the-box features, to adding completely new capabilities.\n{0}", Button(localize('browseRecommended', "Browse Recommended Extensions"), 'command:workbench.extensions.action.showRecommendedExtensions')),
					when: 'workspacePlatform != \'webworker\'',
					media: {
						type: 'svg', altText: 'VS Code extension marketplace with featured language extensions', path: 'extensions.svg'
					},
				},
				{
					id: 'settings',
					title: localize('gettingStarted.settings.title', "Tune your settings"),
					description: localize('gettingStarted.settings.description.interpolated', "Tweak every aspect of VS Code and your extensions to your liking. Commonly used settings are listed first to get you started.\n{0}", Button(localize('tweakSettings', "Tweak my Settings"), 'command:toSide:workbench.action.openSettings')),
					media: {
						type: 'svg', altText: 'VS Code Settings', path: 'settings.svg'
					},
				},
				{
					id: 'profiles',
					title: localize('gettingStarted.profiles.title', "Customize VS Code with Profiles"),
					description: localize('gettingStarted.profiles.description.interpolated', "Profiles let you create sets of VS Code customizations that include settings, extensions and UI state. Create your own profile from scratch or use the predefined set of profile templates for your specific workflow.\n{0}", Button(localize('tryProfiles', "Try Profiles"), 'command:workbench.profiles.actions.createProfile')),
					media: {
						type: 'svg', altText: 'VS Code Profiles', path: 'profiles.svg'
					},
				},
				{
					id: 'workspaceTrust',
					title: localize('gettingStarted.workspaceTrust.title', "Safely browse and edit code"),
					description: localize('gettingStarted.workspaceTrust.description.interpolated', "{0} lets you decide whether your project folders should **allow or restrict** automatic code execution __(required for extensions, debugging, etc)__.\nOpening a file/folder will prompt to grant trust. You can always {1} later.", Button(localize('workspaceTrust', "Workspace Trust"), 'https://github.com/microsoft/vscode-docs/blob/workspaceTrust/docs/editor/workspace-trust.md'), Button(localize('enableTrust', "enable trust"), 'command:toSide:workbench.action.manageTrustedDomain')),
					when: 'workspacePlatform != \'webworker\' && !isWorkspaceTrusted && workspaceFolderCount == 0',
					media: {
						type: 'svg', altText: 'Workspace Trust editor in Restricted mode and a primary button for switching to Trusted mode.', path: 'workspaceTrust.svg'
					},
				},
				{
					id: 'videoTutorial',
					title: localize('gettingStarted.videoTutorial.title', "Lean back and learn"),
					description: localize('gettingStarted.videoTutorial.description.interpolated', "Watch the first in a series of short & practical video tutorials for VS Code's key features.\n{0}", Button(localize('watch', "Watch Tutorial"), 'https://aka.ms/vscode-getting-started-video')),
					media: { type: 'svg', altText: 'VS Code Settings', path: 'learn.svg' },
				}
			]
		}
	},

	{
		id: 'Intermediate',
		isFeatured: false,
		title: localize('gettingStarted.intermediate.title', "Boost your Productivity"),
		icon: intermediateIcon,
		description: localize('gettingStarted.intermediate.description', "Optimize your development workflow with these tips & tricks."),
		content: {
			type: 'steps',
			steps: [
				{
					id: 'splitview',
					title: localize('gettingStarted.splitview.title', "Side by side editing"),
					description: localize('gettingStarted.splitview.description.interpolated', "Make the most of your screen estate by opening files side by side, vertically and horizontally.\n{0}", Button(localize('splitEditor', "Split Editor"), 'command:workbench.action.splitEditor')),
					media: {
						type: 'svg', altText: 'Multiple editors in split view.', path: 'sideBySide.svg',
					},
				},
				{
					id: 'debugging',
					title: localize('gettingStarted.debug.title', "Watch your code in action"),
					description: localize('gettingStarted.debug.description.interpolated', "Accelerate your edit, build, test, and debug loop by setting up a launch configuration.\n{0}", Button(localize('runProject', "Run your Project"), 'command:workbench.action.debug.selectandstart')),
					when: 'workspacePlatform != \'webworker\' && workspaceFolderCount != 0',
					media: {
						type: 'svg', altText: 'Run and debug view.', path: 'debug.svg',
					},
				},
				{
					id: 'scmClone',
					title: localize('gettingStarted.scm.title', "Track your code with Git"),
					description: localize('gettingStarted.scmClone.description.interpolated', "Set up the built-in version control for your project to track your changes and collaborate with others.\n{0}", Button(localize('cloneRepo', "Clone Repository"), 'command:git.clone')),
					when: 'config.git.enabled && !git.missing && workspaceFolderCount == 0',
					media: {
						type: 'svg', altText: 'Source Control view.', path: 'git.svg',
					},
				},
				{
					id: 'scmSetup',
					title: localize('gettingStarted.scm.title', "Track your code with Git"),
					description: localize('gettingStarted.scmSetup.description.interpolated', "Set up the built-in version control for your project to track your changes and collaborate with others.\n{0}", Button(localize('initRepo', "Initialize Git Repository"), 'command:git.init')),
					when: 'config.git.enabled && !git.missing && workspaceFolderCount != 0 && gitOpenRepositoryCount == 0',
					media: {
						type: 'svg', altText: 'Source Control view.', path: 'git.svg',
					},
				},
				{
					id: 'scm',
					title: localize('gettingStarted.scm.title', "Track your code with Git"),
					description: localize('gettingStarted.scm.description.interpolated', "No more looking up Git commands! Git and GitHub workflows are seamlessly integrated.\n{0}", Button(localize('openSCM', "Open Source Control"), 'command:workbench.view.scm')),
					when: 'config.git.enabled && !git.missing && workspaceFolderCount != 0 && gitOpenRepositoryCount != 0 && activeViewlet != \'workbench.view.scm\'',
					media: {
						type: 'svg', altText: 'Source Control view.', path: 'git.svg',
					},
				},
				{
					id: 'installGit',
					title: localize('gettingStarted.installGit.title', "Install Git"),
					description: localize({ key: 'gettingStarted.installGit.description.interpolated', comment: ['The placeholders are command link items should not be translated'] }, "Install Git to track changes in your projects.\n{0}\n{1}Reload window{2} after installation to complete Git setup.", Button(localize('installGit', "Install Git"), 'https://aka.ms/vscode-install-git'), '[', '](command:workbench.action.reloadWindow)'),
					when: 'git.missing',
					media: {
						type: 'svg', altText: 'Install Git.', path: 'git.svg',
					},
					completionEvents: [
						'onContext:git.state == initialized'
					]
				},
				{
					id: 'tasks',
					title: localize('gettingStarted.tasks.title', "Automate your project tasks"),
					when: 'workspaceFolderCount != 0 && workspacePlatform != \'webworker\'',
					description: localize('gettingStarted.tasks.description.interpolated', "Create tasks for your common workflows and enjoy the integrated experience of running scripts and automatically checking results.\n{0}", Button(localize('runTasks', "Run Auto-detected Tasks"), 'command:workbench.action.tasks.runTask')),
					media: {
						type: 'svg', altText: 'Task runner.', path: 'runTask.svg',
					},
				},
				{
					id: 'shortcuts',
					title: localize('gettingStarted.shortcuts.title', "Customize your shortcuts"),
					description: localize('gettingStarted.shortcuts.description.interpolated', "Once you have discovered your favorite commands, create custom keyboard shortcuts for instant access.\n{0}", Button(localize('keyboardShortcuts', "Keyboard Shortcuts"), 'command:toSide:workbench.action.openGlobalKeybindings')),
					media: {
						type: 'svg', altText: 'Interactive shortcuts.', path: 'shortcuts.svg',
					}
				}
			]
		}
	},
	{
		id: 'notebooks',
		title: localize('gettingStarted.notebook.title', "Customize Notebooks"),
		description: '',
		icon: setupIcon,
		isFeatured: false,
		when: `config.${NotebookSetting.openGettingStarted} && userHasOpenedNotebook`,
		content: {
			type: 'steps',
			steps: [
				{
					completionEvents: ['onCommand:notebook.setProfile'],
					id: 'notebookProfile',
					title: localize('gettingStarted.notebookProfile.title', "Select the layout for your notebooks"),
					description: localize('gettingStarted.notebookProfile.description', "Get notebooks to feel just the way you prefer"),
					when: 'userHasOpenedNotebook',
					media: {
						type: 'markdown', path: 'notebookProfile'
					}
				},
			]
		}
	}
];<|MERGE_RESOLUTION|>--- conflicted
+++ resolved
@@ -113,7 +113,6 @@
 	// New Folder...
 	//
 	{
-<<<<<<< HEAD
 		id: 'topLevelNewFolder',
 		title: localize('gettingStarted.newFolder.title', "New Folder..."),
 		description: localize('gettingStarted.newFolder.description', "Open a new folder."),
@@ -121,23 +120,12 @@
 		content: {
 			type: 'startEntry',
 			command: 'command:positron.workbench.action.newFolder',
-=======
-		id: 'topLevelRemoteOpen',
-		title: localize('gettingStarted.topLevelRemoteOpen.title', "Connect to..."),
-		description: localize('gettingStarted.topLevelRemoteOpen.description', "Connect to remote development workspaces."),
-		when: '!isWeb && showRemoteStartEntry',
-		icon: Codicon.remote,
-		content: {
-			type: 'startEntry',
-			command: 'command:workbench.action.remote.showMenu',
->>>>>>> 660393de
 		}
 	},
 	//
 	// New Folder from Git...
 	//
 	{
-<<<<<<< HEAD
 		id: 'topLevelNewFolderFromGit',
 		title: localize('gettingStarted.newFolderFromGit.title', "New Folder from Git..."),
 		description: localize('gettingStarted.newFolderFromGit.description', "Open a new folder from Git."),
@@ -145,16 +133,6 @@
 		content: {
 			type: 'startEntry',
 			command: 'command:positron.workbench.action.newFolderFromGit',
-=======
-		id: 'topLevelOpenTunnel',
-		title: localize('gettingStarted.topLevelOpenTunnel.title', "Open Tunnel..."),
-		description: localize('gettingStarted.topLevelOpenTunnel.description', "Connect to a remote machine through a Tunnel"),
-		when: 'isWeb && showRemoteStartEntryInWeb',
-		icon: Codicon.remote,
-		content: {
-			type: 'startEntry',
-			command: 'command:workbench.action.remote.showWebStartEntryActions',
->>>>>>> 660393de
 		}
 	},
 	//
