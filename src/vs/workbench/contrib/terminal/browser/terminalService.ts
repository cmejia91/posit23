--- conflicted
+++ resolved
@@ -204,8 +204,7 @@
 		// Hide the panel if there are no more instances, provided that VS Code is not shutting
 		// down. When shutting down the panel is locked in place so that it is restored upon next
 		// launch.
-<<<<<<< HEAD
-		this._terminalGroupService.onDidChangeActiveInstance(instance => {
+		this._register(this._terminalGroupService.onDidChangeActiveInstance(instance => {
 			// --- Start Positron ---
 			// Don't hide panel or reset context key when last terminal is hidden.
 			// This prevents hiding the panel along with the Console, which would
@@ -215,9 +214,6 @@
 				return;
 			}
 			// --- End Positron ---
-=======
-		this._register(this._terminalGroupService.onDidChangeActiveInstance(instance => {
->>>>>>> 5c3e652f
 			if (!instance && !this._isShuttingDown) {
 				this._terminalGroupService.hidePanel();
 			}
