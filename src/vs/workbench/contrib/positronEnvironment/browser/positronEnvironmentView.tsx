--- conflicted
+++ resolved
@@ -174,7 +174,6 @@
 	 * @param width The width of the body.
 	 */
 	override layoutBody(height: number, width: number): void {
-<<<<<<< HEAD
 		const foo = this._languageRuntimeService.getAllRuntimes();
 		console.log(foo);
 		for (let i = 0; i < foo.length; i++) {
@@ -182,9 +181,8 @@
 			console.log(`Entry '${i}' ID '${ld.metadata.id}' LANGUAGE '${ld.metadata.language}' NAME '${ld.metadata.name}' VERSION '${ld.metadata.version}' STATE '${ld.getRuntimeState()}'`);
 		}
 
-=======
->>>>>>> ddbc9702
 		console.log(`+++++++PositronEnvironmentViewPane - layoutBody called ${width},${height}`);
+
 		// Call the base class's method.
 		super.layoutBody(height, width);
 
