--- conflicted
+++ resolved
@@ -79,7 +79,6 @@
 		const osProps = await this.nativeHostService.getOSProperties();
 
 		const detailString = (useAgo: boolean): string => {
-<<<<<<< HEAD
 			// --- Start Positron ---
 			// Note: This is heavily modified from the original Code - OSS
 			// version because there is a limit of 10 placeholders in localization strings,
@@ -87,10 +86,6 @@
 			const productDetail = localize({ key: 'productDetail', comment: ['Product version details; Code - OSS needs no translation'] },
 				"{0} Version: {1} build {2}\nCode - OSS Version: {3}\nCommit: {4}\nDate: {5}",
 				this.productService.nameLong,
-=======
-			return localize({ key: 'aboutDetail', comment: ['Electron, Chromium, Node.js and V8 are product names that need no translation'] },
-				"Version: {0}\nCommit: {1}\nDate: {2}\nElectron: {3}\nElectronBuildId: {4}\nChromium: {5}\nNode.js: {6}\nV8: {7}\nOS: {8}",
->>>>>>> 8b617bd0
 				version,
 				this.productService.positronBuildNumber,
 				this.productService.version || 'Unknown',
@@ -98,7 +93,7 @@
 				this.productService.date ? `${this.productService.date}${useAgo ? ' (' + fromNow(new Date(this.productService.date), true) + ')' : ''}` : 'Unknown',
 			);
 			return localize({ key: 'aboutDetail', comment: ['Electron, Chromium, Node.js and V8 are product names that need no translation'] },
-				"{0}\nElectron: {1}\nChromium: {2}\nNode.js: {3}\nV8: {4}\nOS: {5}",
+				"{0}\nElectron: {1}\nElectronBuildId: {2}\nChromium: {3}\nNode.js: {4}\nV8: {5}\nOS: {6}",
 				productDetail,
 				process.versions['electron'],
 				process.versions['microsoft-build'],
