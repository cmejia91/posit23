/*---------------------------------------------------------------------------------------------
 *  Copyright (c) Posit, PBC.
 *--------------------------------------------------------------------------------------------*/

import { useState } from 'react';
import 'vs/css!./media/css/positronTopBar';
const React = require('react');
import { TopBarButton } from 'vs/workbench/browser/parts/positronTopBar/components/topBarButton/topBarButton';
import { TopBarCommandCenter } from 'vs/workbench/browser/parts/positronTopBar/components/topBarCommandCenter/topBarCommandCenter';
import { TopBarRegion } from 'vs/workbench/browser/parts/positronTopBar/components/topBarRegion/topBarRegion';
import { TopBarSeparator } from 'vs/workbench/browser/parts/positronTopBar/components/topBarSeparator/topBarSeparator';
import { TooltipManager } from 'vs/workbench/browser/parts/positronTopBar/tooltipManager';

/**
 * PositronTopBarProps interface.
 */
interface PositronTopBarProps {
}

/**
 * PositronTopBar component.
 * @param props A PositronTopBarProps that contains the component properties.
 * @returns The component.
 */
export const PositronTopBar = (props: PositronTopBarProps) => {
	// Hooks.
	const [hoverManager] = useState(new TooltipManager());

	// Render.
	return (
		<div className='positron-top-bar'>
<<<<<<< HEAD
			<TopBarButton tooltipManager={hoverManager} iconClassName='new-file-icon' dropDown={true} tooltip='New File' />
			<TopBarSeparator />
			<TopBarButton tooltipManager={hoverManager} iconClassName='new-project-icon' tooltip='New Project' />
			<TopBarSeparator />
			<TopBarButton tooltipManager={hoverManager} iconClassName='open-file-icon' dropDown={true} tooltip='Open File' />
			<TopBarSeparator />
			<TopBarButton tooltipManager={hoverManager} iconClassName='save-icon' tooltip='Save' />
			<TopBarButton tooltipManager={hoverManager} iconClassName='save-all-icon' tooltip='Save All' />
			<TopBarSeparator />
			<TopBarButton tooltipManager={hoverManager} iconClassName='print-icon' tooltip='Print' />
=======
			<TopBarRegion align='left'>
				<TopBarButton iconClassName='new-file-icon' dropDown={true} />
				<TopBarSeparator />
				<TopBarButton iconClassName='new-project-icon' />
				<TopBarSeparator />
				<TopBarButton iconClassName='open-file-icon' dropDown={true} />
				<TopBarSeparator />
				<TopBarButton iconClassName='save-icon' />
				<TopBarButton iconClassName='save-all-icon' />
			</TopBarRegion>

			<TopBarRegion align='center'>
				<TopBarButton iconClassName='back-icon' />
				<TopBarButton iconClassName='forward-icon' />
				<TopBarCommandCenter />
			</TopBarRegion>

			<TopBarRegion align='right'>
				<TopBarButton iconClassName='print-icon' />
			</TopBarRegion>
>>>>>>> 3fe94a00
		</div>
	);
};<|MERGE_RESOLUTION|>--- conflicted
+++ resolved
@@ -29,27 +29,15 @@
 	// Render.
 	return (
 		<div className='positron-top-bar'>
-<<<<<<< HEAD
-			<TopBarButton tooltipManager={hoverManager} iconClassName='new-file-icon' dropDown={true} tooltip='New File' />
-			<TopBarSeparator />
-			<TopBarButton tooltipManager={hoverManager} iconClassName='new-project-icon' tooltip='New Project' />
-			<TopBarSeparator />
-			<TopBarButton tooltipManager={hoverManager} iconClassName='open-file-icon' dropDown={true} tooltip='Open File' />
-			<TopBarSeparator />
-			<TopBarButton tooltipManager={hoverManager} iconClassName='save-icon' tooltip='Save' />
-			<TopBarButton tooltipManager={hoverManager} iconClassName='save-all-icon' tooltip='Save All' />
-			<TopBarSeparator />
-			<TopBarButton tooltipManager={hoverManager} iconClassName='print-icon' tooltip='Print' />
-=======
 			<TopBarRegion align='left'>
-				<TopBarButton iconClassName='new-file-icon' dropDown={true} />
+				<TopBarButton tooltipManager={hoverManager} iconClassName='new-file-icon' dropDown={true} />
 				<TopBarSeparator />
-				<TopBarButton iconClassName='new-project-icon' />
+				<TopBarButton tooltipManager={hoverManager} iconClassName='new-project-icon' />
 				<TopBarSeparator />
-				<TopBarButton iconClassName='open-file-icon' dropDown={true} />
+				<TopBarButton tooltipManager={hoverManager} iconClassName='open-file-icon' dropDown={true} />
 				<TopBarSeparator />
-				<TopBarButton iconClassName='save-icon' />
-				<TopBarButton iconClassName='save-all-icon' />
+				<TopBarButton tooltipManager={hoverManager} iconClassName='save-icon' />
+				<TopBarButton tooltipManager={hoverManager} iconClassName='save-all-icon' />
 			</TopBarRegion>
 
 			<TopBarRegion align='center'>
@@ -61,7 +49,6 @@
 			<TopBarRegion align='right'>
 				<TopBarButton iconClassName='print-icon' />
 			</TopBarRegion>
->>>>>>> 3fe94a00
 		</div>
 	);
 };