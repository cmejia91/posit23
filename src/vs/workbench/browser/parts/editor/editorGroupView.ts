--- conflicted
+++ resolved
@@ -1913,18 +1913,13 @@
 		this.lastLayout = { width, height, top, left };
 		this.element.classList.toggle('max-height-478px', height <= 478);
 
-<<<<<<< HEAD
 		// --- Start Positron ---
 		// In Positron, we add an additional class that hides the letterpress below 400px.
 		this.element.classList.toggle('max-height-400px', height <= 400);
 		// --- End Positron ---
 
-		// Layout the title area first to receive the size it occupies
-		const titleAreaSize = this.titleAreaControl.layout({
-=======
 		// Layout the title control first to receive the size it occupies
 		const titleControlSize = this.titleControl.layout({
->>>>>>> e7e03708
 			container: new Dimension(width, height),
 			available: new Dimension(width, height - this.editorPane.minimumHeight)
 		});
