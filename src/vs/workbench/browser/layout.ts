--- conflicted
+++ resolved
@@ -1407,14 +1407,10 @@
 		this.workbenchGrid = workbenchGrid;
 		this.workbenchGrid.edgeSnapping = this.state.runtime.fullscreen;
 
-<<<<<<< HEAD
 		// --- Start Positron ---
 		// added topBar, toolsBar, toolsSideBar to this.
-		for (const part of [positronTopBar, positronToolsBar, positronToolsSideBar, titleBar, editorPart, activityBar, panelPart, sideBar, statusBar, auxiliaryBarPart]) {
+		for (const part of [positronTopBar, positronToolsBar, positronToolsSideBar, titleBar, editorPart, activityBar, panelPart, sideBar, statusBar, auxiliaryBarPart, bannerPart]) {
 			// --- End Positron ---
-=======
-		for (const part of [titleBar, editorPart, activityBar, panelPart, sideBar, statusBar, auxiliaryBarPart, bannerPart]) {
->>>>>>> 3f00e7ed
 			this._register(part.onDidVisibilityChange((visible) => {
 				if (part === sideBar) {
 					this.setSideBarHidden(!visible, true);
@@ -2290,13 +2286,12 @@
 		const activityBarWidth = this.activityBarPartView.minimumWidth;
 		const middleSectionHeight = height - titleBarHeight - statusBarHeight;
 
-<<<<<<< HEAD
 		// --- Start Positron ---
 		const positronTopBarHeight = this.positronTopBarPartView.minimumHeight;
 		const positronToolsBarWidth = this.positronToolsBarPartView.minimumWidth;
 		const positronToolsSideBarWidth = this.positronToolsSideBarPartView.minimumWidth;
 		// --- End Positron ---
-=======
+
 		const titleAndBanner: ISerializedNode[] = [
 			{
 				type: 'leaf',
@@ -2311,7 +2306,6 @@
 				visible: false
 			}
 		];
->>>>>>> 3f00e7ed
 
 		const activityBarNode: ISerializedLeafNode = {
 			type: 'leaf',
@@ -2382,13 +2376,6 @@
 				type: 'branch',
 				size: width,
 				data: [
-<<<<<<< HEAD
-					{
-						type: 'leaf',
-						data: { type: Parts.TITLEBAR_PART },
-						size: titleBarHeight,
-						visible: this.isVisible(Parts.TITLEBAR_PART)
-					},
 					// --- Start Positron ---
 					{
 						type: 'leaf',
@@ -2397,15 +2384,7 @@
 						visible: !this.stateModel.getRuntimeValue(LayoutStateKeys.POSITRON_TOP_BAR_HIDDEN)
 					},
 					// --- End Positron ---
-					{
-						type: 'leaf',
-						data: { type: Parts.BANNER_PART },
-						size: bannerHeight,
-						visible: false
-					},
-=======
 					...(isWeb ? titleAndBanner.reverse() : titleAndBanner),
->>>>>>> 3f00e7ed
 					{
 						type: 'branch',
 						data: middleSection,
