/*---------------------------------------------------------------------------------------------
 *  Copyright (c) Posit Software, PBC.
 *--------------------------------------------------------------------------------------------*/

import { Emitter } from 'vs/base/common/event';
import { ILogService } from 'vs/platform/log/common/log';
import { ILanguageService } from 'vs/editor/common/languages/language';
import { Disposable, IDisposable, toDisposable } from 'vs/base/common/lifecycle';
import { InstantiationType, registerSingleton } from 'vs/platform/instantiation/common/extensions';
import { formatLanguageRuntime, ILanguageRuntime, ILanguageRuntimeGlobalEvent, ILanguageRuntimeService, ILanguageRuntimeStateEvent, LanguageRuntimeStartupBehavior, RuntimeState } from 'vs/workbench/services/languageRuntime/common/languageRuntimeService';

/**
 * The language runtime info class.
 */
class LanguageRuntimeInfo {
	public state: RuntimeState;
	constructor(
		public readonly runtime: ILanguageRuntime,
		public readonly startupBehavior: LanguageRuntimeStartupBehavior) {
		this.state = runtime.getRuntimeState();
	}
	setState(state: RuntimeState): void {
		this.state = state;
	}
}

/**
 * The implementation of ILanguageRuntimeService
 */
export class LanguageRuntimeService extends Disposable implements ILanguageRuntimeService {
	//#region Private Properties

	// The set of encountered languages. This is keyed by the languageId and is used to orchestrate implicit runtime startup.
	private readonly _encounteredLanguagesByLanguageId = new Set<string>();

	// The array of registered language runtimes.
	private readonly _registeredLanguageRuntimes = new Array<LanguageRuntimeInfo>();

	// A map of the registered language runtimes. This is keyed by the runtimeId (metadata.runtimeId) of the language runtime.
	private readonly _registeredLanguageRuntimesByRuntimeId = new Map<string, LanguageRuntimeInfo>();

	// A map of the running language runtimes. This is keyed by the languageId (metadata.languageId) of the language runtime.
	private readonly _runningLanguageRuntimesByLanguageId = new Map<string, ILanguageRuntime>();

	// The active runtime.
	private _activeRuntime?: ILanguageRuntime;

	// The event emitter for the onDidStartRuntime event.
	private readonly _onDidStartRuntimeEmitter = this._register(new Emitter<ILanguageRuntime>);

	// The event emitter for the onDidChangeRuntimeState event.
	private readonly _onDidChangeRuntimeStateEmitter = this._register(new Emitter<ILanguageRuntimeStateEvent>());

	// The event emitter for the onDidReceiveRuntimeEvent event.
	private readonly _onDidReceiveRuntimeEventEmitter = this._register(new Emitter<ILanguageRuntimeGlobalEvent>());

	// The event emitter for the onDidChangeActiveRuntime event.
	private readonly _onDidChangeActiveRuntimeEmitter = this._register(new Emitter<ILanguageRuntime | undefined>);

	//#endregion Private Properties

	//#region Constructor

	/**
	 * Constructor.
	 * @param _commandService The command service.
	 * @param _languageService The language service.
	 * @param _logService The log service.
	 */
	constructor(
		@ILanguageService private readonly _languageService: ILanguageService,
		@ILogService private readonly _logService: ILogService
	) {
		super();
		this._register(this._languageService.onDidEncounterLanguage(languageId => {
			// Add the language to the set of encountered languages.
			this._encounteredLanguagesByLanguageId.add(languageId);

			// If a language runtime for the language is already running, return.
			if (this._runningLanguageRuntimesByLanguageId.has(languageId)) {
				return;
			}

			// Find the registered language runtimes for the language that have implicit startup behavior. If there aren't any,
			// return.
			const languageRuntimeInfos = this._registeredLanguageRuntimes.filter(
				_ => _.runtime.metadata.languageId === languageId && _.startupBehavior === LanguageRuntimeStartupBehavior.Implicit);
			if (!languageRuntimeInfos.length) {
				return;
			}

			// Start the first language runtime that was found. This isn't random; the runtimes are sorted by priority when
			// registered by the extension, so they will be in the right order so the first one is the right one to start.
			this._logService.trace(`Language runtime ${formatLanguageRuntime(languageRuntimeInfos[0].runtime)} automatically starting`);
			this.safeStartRuntime(languageRuntimeInfos[0].runtime);
		}));
	}

	//#endregion Constructor

	//#region ILanguageRuntimeService Implementation

	// Needed for service branding in dependency injector.
	declare readonly _serviceBrand: undefined;

	// An event that fires when a runtime starts.
	readonly onDidStartRuntime = this._onDidStartRuntimeEmitter.event;

	// An event that fires when a runtime changes state.
	readonly onDidChangeRuntimeState = this._onDidChangeRuntimeStateEmitter.event;

	// An event that fires when a runtime receives a global event.
	readonly onDidReceiveRuntimeEvent = this._onDidReceiveRuntimeEventEmitter.event;

	// An event that fires when a runtime starts.
	readonly onDidChangeActiveRuntime = this._onDidChangeActiveRuntimeEmitter.event;

	/**
	 * Gets the registered language runtimes.
	 */
	get registeredRuntimes(): ILanguageRuntime[] {
		return this._registeredLanguageRuntimes.map(_ => _.runtime);
	}

	/**
	 * Gets the running language runtime.
	 */
	get runningRuntimes(): ILanguageRuntime[] {
		return Array.from(this._runningLanguageRuntimesByLanguageId.values());
	}

	/**
	 * Gets the active language runtime.
	 */
	get activeRuntime(): ILanguageRuntime | undefined {
		return this._activeRuntime;
	}

	/**
	 * Sets the active language runtime.
	 */
	set activeRuntime(runtime: ILanguageRuntime | undefined) {
		// If the language runtime is already active, return.
		if (this._activeRuntime === runtime) {
			return;
		}

		// Set the active language runtime.
		if (!runtime) {
			this._activeRuntime = runtime;
		} else {
			// Sanity check that the language runtime that was specified is registered.
			if (!this._registeredLanguageRuntimesByRuntimeId.has(runtime.metadata.runtimeId)) {
				this._logService.error(`Cannot activate language runtime ${formatLanguageRuntime(runtime)} because it is not registered.`);
				return;
			}

			// Sanity check that the language runtime that was specified is running.
			const runningRuntime = this._runningLanguageRuntimesByLanguageId.get(runtime.metadata.languageId);
			if (!runningRuntime || runningRuntime.metadata.runtimeId !== runtime.metadata.runtimeId) {
				this._logService.error(`Cannot activate language runtime ${formatLanguageRuntime(runtime)} because it is not running.`);
				return;
			}

			// Set the active language runtime to the running language runtime.
			this._activeRuntime = runningRuntime;
		}

		// Fire the onDidChangeActiveRuntime event.
		this._onDidChangeActiveRuntimeEmitter.fire(this._activeRuntime);
	}

	/**
	 * Register a new language runtime
	 *
	 * @param runtime The runtime to register
	 * @returns A disposable that unregisters the runtime
	 */
	registerRuntime(runtime: ILanguageRuntime, startupBehavior: LanguageRuntimeStartupBehavior): IDisposable {
		// If the language runtime has already been registered, throw an error.
		if (this._registeredLanguageRuntimesByRuntimeId.has(runtime.metadata.runtimeId)) {
			throw new Error(`Language runtime ${formatLanguageRuntime(runtime)} has already been registered.`);
		}

		// Add the language runtime to the registered language runtimes.
		const languageRuntimeInfo = new LanguageRuntimeInfo(runtime, startupBehavior);
		this._registeredLanguageRuntimes.push(languageRuntimeInfo);
		this._registeredLanguageRuntimesByRuntimeId.set(runtime.metadata.runtimeId, languageRuntimeInfo);

		// Runtimes are usually registered in the Uninitialized state. If the
		// runtime is already running when it is registered, we are reconnecting
		// to it, so we need to add it to the running language runtimes.
		if (runtime.getRuntimeState() !== RuntimeState.Uninitialized &&
			runtime.getRuntimeState() !== RuntimeState.Exited) {
			this._runningLanguageRuntimesByLanguageId.set(runtime.metadata.languageId, runtime);

			// Signal that the runtime has started so UI can connect to it.
			this._onDidStartRuntimeEmitter.fire(runtime);

			// If we have no active runtime, set the active runtime to the new runtime, since
			// it's already active.
			if (!this._activeRuntime) {
				this.activeRuntime = runtime;
			}
		}

		// Logging.
		this._logService.trace(`Language runtime ${formatLanguageRuntime(runtime)} successfully registered.`);

		// If the language has already been encountered, and it isn't already running, and it allows
		// for implicit startup, start it.
		if (this._encounteredLanguagesByLanguageId.has(runtime.metadata.languageId) &&
			!this._runningLanguageRuntimesByLanguageId.has(runtime.metadata.languageId) &&
			startupBehavior === LanguageRuntimeStartupBehavior.Implicit) {
			this._logService.trace(`Language runtime ${formatLanguageRuntime(runtime)} automatically starting.`);
			this.safeStartRuntime(languageRuntimeInfo.runtime);
		}

		this._register(runtime.onDidChangeRuntimeState(state => {
			// If the state is exited, remove the language runtime from the set of running language runtimes.
			if (state === RuntimeState.Exited) {
				this._runningLanguageRuntimesByLanguageId.delete(runtime.metadata.languageId);
			}

<<<<<<< HEAD
			if (state === RuntimeState.Starting) {
				// Typically, the runtime starts when we ask it to (in `safeStartRuntime`), but
				// if the runtime is already running when it is registered, we are reconnecting.
				// In that case, we need to add it to the running language runtimes and signal
				// that the runtime has started so UI can connect to it.
				if (!this._runningLanguageRuntimesByLanguageId.has(runtime.metadata.languageId)) {
					this._runningLanguageRuntimesByLanguageId.set(runtime.metadata.languageId, runtime);
					this._onDidStartRuntimeEmitter.fire(runtime);
				}
			}

			if (state === RuntimeState.Ready) {
				// If the runtime is ready, and we have no active runtime, set
				// the active runtime to the new runtime.
				if (!this._activeRuntime) {
					this.activeRuntime = runtime;
				}
			}

=======
>>>>>>> 25433267
			// Let listeners know that the runtime state has changed.
			const languageRuntimeInfo = this._registeredLanguageRuntimesByRuntimeId.get(runtime.metadata.runtimeId);
			if (!languageRuntimeInfo) {
				this._logService.error(`Language runtime ${formatLanguageRuntime(runtime)} is not registered.`);
			} else {
				const oldState = languageRuntimeInfo.state;
				languageRuntimeInfo.setState(state);
				this._onDidChangeRuntimeStateEmitter.fire({
					runtime_id: runtime.metadata.runtimeId,
					old_state: oldState,
					new_state: state
				});
			}
		}));

		this._register(runtime.onDidReceiveRuntimeMessageEvent(languageRuntimeMessageEvent => {
			// Rebroadcast runtime events globally
			this._onDidReceiveRuntimeEventEmitter.fire({
				runtime_id: runtime.metadata.runtimeId,
				event: languageRuntimeMessageEvent
			});
		}));

		return toDisposable(() => {
			this._runningLanguageRuntimesByLanguageId.delete(runtime.metadata.languageId);
		});
	}

	/**
	 * Returns a specific runtime by ID
	 *
	 * @param id The ID of the runtime to retrieve
	 * @returns The runtime with the given ID, or undefined if no runtime with
	 * the given ID exists
	 */
	getRuntime(id: string): ILanguageRuntime | undefined {
		return this._registeredLanguageRuntimesByRuntimeId.get(id)?.runtime;
	}

	/**
	 * Starts a language runtime
	 * @param id The id of the runtime to start
	 */
	startRuntime(id: string): void {
		// Get the language runtime. Throw an error, if it could not be found.
		const languageRuntimeInfo = this._registeredLanguageRuntimesByRuntimeId.get(id);
		if (!languageRuntimeInfo) {
			throw new Error(`No language runtime with id '${id}' was found.`);
		}

		// If there is already a language runtime running for the language, throw an error.
		const runningLanguageRuntime = this._runningLanguageRuntimesByLanguageId.get(languageRuntimeInfo.runtime.metadata.languageId);
		if (runningLanguageRuntime) {
			throw new Error(`Language runtime ${formatLanguageRuntime(languageRuntimeInfo.runtime)} cannot be started because language runtime ${formatLanguageRuntime(runningLanguageRuntime)} is already running for the language.`);
		}

		// Start the language runtime.
		this.safeStartRuntime(languageRuntimeInfo.runtime);
	}

	//#endregion ILanguageRuntimeService Implementation

	//#region Private Methods

	/**
	 * Starts a language runtime.
	 * @param runtime The language runtime to start.
	 */
	private safeStartRuntime(runtime: ILanguageRuntime): void {
		// Start the language runtime.
		this._runningLanguageRuntimesByLanguageId.set(runtime.metadata.languageId, runtime);

		// TODO@softwarenerd - OK, there was a race condition here. In the old code, we were firing this event
		// _after_ asynchronously starting the language runtime. Sometimes things would happen in the right
		// order and the console would be there when the runtime started and became active, and sometimes the
		// runtime would start too fast and the console would not be available when it became the active runtime.
		// Moving this here is a hack that seems to work and at least improves things. Redo this.
		//this._onDidStartRuntimeEmitter.fire(runtime);

		// Fire the onDidStartRuntime event.
		this._onDidStartRuntimeEmitter.fire(runtime);

		// Start the runtime.
		runtime.start().then(languageRuntimeInfo => {
<<<<<<< HEAD
			console.log(`Back from start language runtime ${runtime.metadata.languageName}`);


			// TODO@softwarenerd - I think this should be moved out of this layer.
			// Execute the Focus into Console command using the command service
			// to expose the REPL for the new runtime.
			this._commandService.executeCommand('workbench.panel.positronConsole.focus');

			// Change the active runtime, if it isn't already set.
			this.activeRuntime = runtime;
=======
			// Change the active runtime.
			this._activeRuntime = runtime;
			this._onDidChangeActiveRuntimeEmitter.fire(runtime);
>>>>>>> 25433267
		}, (reason) => {
			// TODO@softwarenerd - No code was here. We need code here.
			console.log('Starting language runtime failed. Reason:');
			console.log(reason);
		});
	}

	//#region Private Methods
}

// Instantiate the language runtime service "eagerly", meaning as soon as a consumer depdends on it.
// This fixes an issue where languages are encountered BEFORE the language runtime service has been
// instantiated.
registerSingleton(ILanguageRuntimeService, LanguageRuntimeService, InstantiationType.Eager);<|MERGE_RESOLUTION|>--- conflicted
+++ resolved
@@ -222,7 +222,6 @@
 				this._runningLanguageRuntimesByLanguageId.delete(runtime.metadata.languageId);
 			}
 
-<<<<<<< HEAD
 			if (state === RuntimeState.Starting) {
 				// Typically, the runtime starts when we ask it to (in `safeStartRuntime`), but
 				// if the runtime is already running when it is registered, we are reconnecting.
@@ -242,8 +241,6 @@
 				}
 			}
 
-=======
->>>>>>> 25433267
 			// Let listeners know that the runtime state has changed.
 			const languageRuntimeInfo = this._registeredLanguageRuntimesByRuntimeId.get(runtime.metadata.runtimeId);
 			if (!languageRuntimeInfo) {
@@ -328,22 +325,11 @@
 
 		// Start the runtime.
 		runtime.start().then(languageRuntimeInfo => {
-<<<<<<< HEAD
 			console.log(`Back from start language runtime ${runtime.metadata.languageName}`);
-
-
-			// TODO@softwarenerd - I think this should be moved out of this layer.
-			// Execute the Focus into Console command using the command service
-			// to expose the REPL for the new runtime.
-			this._commandService.executeCommand('workbench.panel.positronConsole.focus');
 
 			// Change the active runtime, if it isn't already set.
 			this.activeRuntime = runtime;
-=======
-			// Change the active runtime.
-			this._activeRuntime = runtime;
-			this._onDidChangeActiveRuntimeEmitter.fire(runtime);
->>>>>>> 25433267
+
 		}, (reason) => {
 			// TODO@softwarenerd - No code was here. We need code here.
 			console.log('Starting language runtime failed. Reason:');
