--- conflicted
+++ resolved
@@ -101,11 +101,7 @@
 	private readonly _dataExplorerRuntimes = new Map<string, DataExplorerRuntime>();
 
 	/**
-<<<<<<< HEAD
-	 * The Positron data explorer instance map keyed by instance ID.
-=======
 	 * The Positron data explorer instances keyed by data explorer client instance identifier.
->>>>>>> a931851a
 	 */
 	private _positronDataExplorerInstances = new Map<string, PositronDataExplorerInstance>();
 
@@ -221,45 +217,6 @@
 	initialize() {
 	}
 
-<<<<<<< HEAD
-	async open(dataExplorerClientInstance: DataExplorerClientInstance): Promise<void> {
-		const dataExplorer = new PositronDataExplorerInstance(dataExplorerClientInstance);
-		this._positronDataExplorerInstanceMap.set(
-			dataExplorerClientInstance.identifier,
-			dataExplorer
-		);
-
-		const start = new Date();
-
-		// Open the editor.
-		const editor = await this._editorService.openEditor({
-			resource: PositronDataExplorerUri.generate(dataExplorerClientInstance.identifier)
-		});
-
-		dataExplorerClientInstance.onDidUpdateBackendState((state) => {
-			// Hack to be able to call PositronDataExplorerEditorInput.setName without
-			// eslint errors;
-			const dxInput = editor?.input as any;
-			if (dxInput !== undefined && state.display_name !== undefined) {
-				dxInput.setName?.(`Data: ${state.display_name}`);
-			}
-		});
-
-		// Trigger the initial state update.
-		dataExplorerClientInstance.updateBackendState();
-
-		const end = new Date();
-		console.log(`this._editorService.openEditor took ${end.getTime() - start.getTime()}ms`);
-	}
-
-	/**
-	 * Test open function.
-	 */
-	async testOpen(identifier: string): Promise<void> {
-	}
-
-=======
->>>>>>> a931851a
 	/**
 	 * Gets a Positron data explorer instance.
 	 * @param identifier The identifier of the Positron data explorer instance.
@@ -327,8 +284,21 @@
 			resource: PositronDataExplorerUri.generate(dataExplorerClientInstance.identifier)
 		});
 
-<<<<<<< HEAD
-		dataExplorerRuntime.onDidCloseDataExplorerClient(dataExplorerClientInstance => {
+		// If the editor could not be opened, notify the user and return.
+		if (!editorPane) {
+			this._notificationService.error(localize('ww', "dd"));
+			return;
+		}
+
+		// Hack to be able to call PositronDataExplorerEditorInput.setName without eslint errors.
+		this._register(dataExplorerClientInstance.onDidUpdateBackendState(backendState => {
+			const dxInput = editorPane?.input as any;
+			if (dxInput !== undefined && backendState.display_name !== undefined) {
+				dxInput.setName?.(`Data: ${backendState.display_name}`);
+			}
+		}));
+
+		this._register(dataExplorerClientInstance.onDidClose(() => {
 			// When the data explorer client instance is closed, clean up
 			// references to variables. We may still need to keep the instance
 			// map since the defunct instances may still be bound to open
@@ -337,21 +307,8 @@
 				if (value === dataExplorerClientInstance.identifier) {
 					this._varIdToInstanceIdMap.delete(key);
 				}
-=======
-		// If the editor could not be opened, notify the user and return.
-		if (!editorPane) {
-			this._notificationService.error(localize('ww', "dd"));
-			return;
-		}
-
-		// Hack to be able to call PositronDataExplorerEditorInput.setName without eslint errors.
-		dataExplorerClientInstance.onDidUpdateBackendState(backendState => {
-			const dxInput = editorPane?.input as any;
-			if (dxInput !== undefined && backendState.display_name !== undefined) {
-				dxInput.setName?.(`Data: ${backendState.display_name}`);
->>>>>>> a931851a
 			}
-		});
+		}));
 
 		// Trigger the initial state update.
 		await dataExplorerClientInstance.updateBackendState();
