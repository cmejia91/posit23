--- conflicted
+++ resolved
@@ -2103,12 +2103,9 @@
 	| DocumentSemanticTokensAdapter | DocumentRangeSemanticTokensAdapter
 	| EvaluatableExpressionAdapter | InlineValuesAdapter
 	| LinkedEditingRangeAdapter | InlayHintsAdapter | InlineCompletionAdapter
-<<<<<<< HEAD
-	| DocumentOnDropEditAdapter | MappedEditsAdapter | StatementRangeAdapter | HelpTopicAdapter;
+	| DocumentOnDropEditAdapter | MappedEditsAdapter | NewSymbolNamesAdapter | InlineEditAdapter
+	| StatementRangeAdapter | HelpTopicAdapter;
 // --- End Positron ---
-=======
-	| DocumentOnDropEditAdapter | MappedEditsAdapter | NewSymbolNamesAdapter | InlineEditAdapter;
->>>>>>> 019f4d14
 
 class AdapterData {
 	constructor(
