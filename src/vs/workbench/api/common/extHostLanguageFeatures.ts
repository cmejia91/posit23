--- conflicted
+++ resolved
@@ -2183,13 +2183,8 @@
 	| DocumentSemanticTokensAdapter | DocumentRangeSemanticTokensAdapter
 	| EvaluatableExpressionAdapter | InlineValuesAdapter
 	| LinkedEditingRangeAdapter | InlayHintsAdapter | InlineCompletionAdapter
-<<<<<<< HEAD
-	| DocumentOnDropEditAdapter | MappedEditsAdapter | NewSymbolNamesAdapter | InlineEditAdapter
+	| DocumentDropEditAdapter | MappedEditsAdapter | NewSymbolNamesAdapter | InlineEditAdapter
 	| StatementRangeAdapter | HelpTopicAdapter;
-// --- End Positron ---
-=======
-	| DocumentDropEditAdapter | MappedEditsAdapter | NewSymbolNamesAdapter | InlineEditAdapter;
->>>>>>> 6319a0b6
 
 class AdapterData {
 	constructor(
