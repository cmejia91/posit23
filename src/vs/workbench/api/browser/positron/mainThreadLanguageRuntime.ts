/*---------------------------------------------------------------------------------------------
 *  Copyright (C) 2023-2024 Posit Software, PBC. All rights reserved.
 *--------------------------------------------------------------------------------------------*/

import {
	ExtHostLanguageRuntimeShape,
	MainThreadLanguageRuntimeShape,
	MainPositronContext,
	ExtHostPositronContext,
	RuntimeInitialState
} from '../../common/positron/extHost.positron.protocol';
import { extHostNamedCustomer, IExtHostContext } from 'vs/workbench/services/extensions/common/extHostCustomers';
import { ILanguageRuntimeClientCreatedEvent, ILanguageRuntimeInfo, ILanguageRuntimeMessage, ILanguageRuntimeMessageCommClosed, ILanguageRuntimeMessageCommData, ILanguageRuntimeMessageCommOpen, ILanguageRuntimeMessageError, ILanguageRuntimeMessageInput, ILanguageRuntimeMessageOutput, ILanguageRuntimeMessagePrompt, ILanguageRuntimeMessageState, ILanguageRuntimeMessageStream, ILanguageRuntimeMetadata, ILanguageRuntimeSessionState as ILanguageRuntimeSessionState, ILanguageRuntimeService, ILanguageRuntimeStartupFailure, LanguageRuntimeMessageType, RuntimeCodeExecutionMode, RuntimeCodeFragmentStatus, RuntimeErrorBehavior, RuntimeState, ILanguageRuntimeExit, RuntimeOutputKind, RuntimeExitReason, ILanguageRuntimeMessageWebOutput, PositronOutputLocation, LanguageRuntimeSessionMode } from 'vs/workbench/services/languageRuntime/common/languageRuntimeService';
import { ILanguageRuntimeSession, ILanguageRuntimeSessionManager, IRuntimeSessionMetadata, IRuntimeSessionService } from 'vs/workbench/services/runtimeSession/common/runtimeSessionService';
import { Disposable, DisposableStore } from 'vs/base/common/lifecycle';
import { Event, Emitter } from 'vs/base/common/event';
import { IPositronConsoleService } from 'vs/workbench/services/positronConsole/browser/interfaces/positronConsoleService';
import { IPositronVariablesService } from 'vs/workbench/services/positronVariables/common/interfaces/positronVariablesService';
import { INotificationService } from 'vs/platform/notification/common/notification';
import { ILogService } from 'vs/platform/log/common/log';
import { IRuntimeClientInstance, RuntimeClientState, RuntimeClientType } from 'vs/workbench/services/languageRuntime/common/languageRuntimeClientInstance';
import { DeferredPromise } from 'vs/base/common/async';
import { generateUuid } from 'vs/base/common/uuid';
import { IPositronPlotsService } from 'vs/workbench/services/positronPlots/common/positronPlots';
import { IPositronIPyWidgetsService, MIME_TYPE_WIDGET_STATE, MIME_TYPE_WIDGET_VIEW } from 'vs/workbench/services/positronIPyWidgets/common/positronIPyWidgetsService';
import { IPositronHelpService } from 'vs/workbench/contrib/positronHelp/browser/positronHelpService';
import { INotebookService } from 'vs/workbench/contrib/notebook/common/notebookService';
import { IRuntimeClientEvent } from 'vs/workbench/services/languageRuntime/common/languageRuntimeUiClient';
import { URI } from 'vs/base/common/uri';
import { BusyEvent, UiFrontendEvent, OpenEditorEvent, PromptStateEvent, WorkingDirectoryEvent, ShowMessageEvent } from 'vs/workbench/services/languageRuntime/common/positronUiComm';
import { IEditorService } from 'vs/workbench/services/editor/common/editorService';
import { ITextResourceEditorInput } from 'vs/platform/editor/common/editor';
import { IPositronDataExplorerService } from 'vs/workbench/services/positronDataExplorer/browser/interfaces/positronDataExplorerService';
import { ObservableValue } from 'vs/base/common/observableInternal/base';
import { IRuntimeStartupService, RuntimeStartupPhase } from 'vs/workbench/services/runtimeStartup/common/runtimeStartupService';

/**
 * Represents a language runtime event (for example a message or state change)
 * that is queued for delivery.
 */
abstract class QueuedRuntimeEvent {
	/**
	 * Create a new queued runtime event.
	 *
	 * @param clock The Lamport clock value for the event
	 */
	constructor(readonly clock: number) { }
	abstract summary(): string;
}

/**
 * Represents a language runtime message event.
 */
class QueuedRuntimeMessageEvent extends QueuedRuntimeEvent {
	override summary(): string {
		return `${this.message.type}`;
	}

	constructor(clock: number, readonly message: ILanguageRuntimeMessage) {
		super(clock);
	}
}

/**
 * Represents a language runtime state change event.
 */
class QueuedRuntimeStateEvent extends QueuedRuntimeEvent {
	override summary(): string {
		return `=> ${this.state}`;
	}
	constructor(clock: number, readonly state: RuntimeState) {
		super(clock);
	}
}

// Adapter class; presents an ILanguageRuntime interface that connects to the
// extension host proxy to supply language features.
class ExtHostLanguageRuntimeSessionAdapter implements ILanguageRuntimeSession {

	private readonly _stateEmitter = new Emitter<RuntimeState>();
	private readonly _startupEmitter = new Emitter<ILanguageRuntimeInfo>();
	private readonly _startupFailureEmitter = new Emitter<ILanguageRuntimeStartupFailure>();
	private readonly _exitEmitter = new Emitter<ILanguageRuntimeExit>();

	private readonly _onDidReceiveRuntimeMessageOutputEmitter = new Emitter<ILanguageRuntimeMessageOutput>();
	private readonly _onDidReceiveRuntimeMessageStreamEmitter = new Emitter<ILanguageRuntimeMessageStream>();
	private readonly _onDidReceiveRuntimeMessageInputEmitter = new Emitter<ILanguageRuntimeMessageInput>();
	private readonly _onDidReceiveRuntimeMessageErrorEmitter = new Emitter<ILanguageRuntimeMessageError>();
	private readonly _onDidReceiveRuntimeMessagePromptEmitter = new Emitter<ILanguageRuntimeMessagePrompt>();
	private readonly _onDidReceiveRuntimeMessageStateEmitter = new Emitter<ILanguageRuntimeMessageState>();
	private readonly _onDidReceiveRuntimeMessageClientEventEmitter = new Emitter<IRuntimeClientEvent>();
	private readonly _onDidReceiveRuntimeMessagePromptConfigEmitter = new Emitter<void>();
	private readonly _onDidCreateClientInstanceEmitter = new Emitter<ILanguageRuntimeClientCreatedEvent>();

	private _currentState: RuntimeState = RuntimeState.Uninitialized;
	private _clients: Map<string, ExtHostRuntimeClientInstance<any, any>> =
		new Map<string, ExtHostRuntimeClientInstance<any, any>>();

	/** Lamport clock, used for event ordering */
	private _eventClock = 0;

	/** Queue of language runtime events that need to be delivered */
	private _eventQueue: QueuedRuntimeEvent[] = [];

	/** Timer used to ensure event queue processing occurs within a set interval */
	private _eventQueueTimer: NodeJS.Timeout | undefined;

	/** The handle uniquely identifying this runtime session with the extension host*/
	private handle: number;

	/** The dynamic state of the runtime session */
	dynState: ILanguageRuntimeSessionState;

	constructor(
<<<<<<< HEAD
		initialState: RuntimeInitialState,
		readonly runtimeMetadata: ILanguageRuntimeMetadata,
		readonly metadata: IRuntimeSessionMetadata,
		private readonly _runtimeSessionService: IRuntimeSessionService,
=======
		readonly handle: number,
		readonly metadata: ILanguageRuntimeMetadata,
		readonly dynState: ILanguageRuntimeDynState,
		private readonly _languageRuntimeService: ILanguageRuntimeService,
		private readonly _notificationService: INotificationService,
>>>>>>> 2c737977
		private readonly _logService: ILogService,
		private readonly _notebookService: INotebookService,
		private readonly _editorService: IEditorService,
		private readonly _proxy: ExtHostLanguageRuntimeShape) {

		// Save handle
		this.handle = initialState.handle;
		this.dynState = {
			currentWorkingDirectory: '',
			busy: false,
			...initialState.dynState,
		};

		// Bind events to emitters
		this.onDidChangeRuntimeState = this._stateEmitter.event;
		this.onDidCompleteStartup = this._startupEmitter.event;
		this.onDidEncounterStartupFailure = this._startupFailureEmitter.event;
		this.onDidEndSession = this._exitEmitter.event;

		// Listen to state changes and track the current state
		this.onDidChangeRuntimeState((state) => {
			this._currentState = state;

			if (state === RuntimeState.Exited) {

				// When the runtime exits, check for any clients that still
				// think they're connected, and notify them that they are now
				// closed.
				for (const client of this._clients.values()) {
					if (client.clientState.get() === RuntimeClientState.Connected) {
						client.setClientState(RuntimeClientState.Closing);
						client.setClientState(RuntimeClientState.Closed);
						client.dispose();
					}
				}

				// Remove all clients; none can send or receive data any more
				this._clients.clear();
			}
		});

		this._runtimeSessionService.onDidReceiveRuntimeEvent(globalEvent => {
			// Ignore events for other sessions.
			if (globalEvent.session_id !== this.sessionId) {
				return;
			}

			const ev = globalEvent.event;
			if (ev.name === UiFrontendEvent.PromptState) {
				// Update config before propagating event
				const state = ev.data as PromptStateEvent;

				// Runtimes might supply prompts with trailing whitespace (e.g. R,
				// Python) that we trim here because we add our own whitespace later on
				const inputPrompt = state.input_prompt?.trimEnd();
				const continuationPrompt = state.continuation_prompt?.trimEnd();

				if (inputPrompt) {
					this.dynState.inputPrompt = inputPrompt;
				}
				if (continuationPrompt) {
					this.dynState.continuationPrompt = continuationPrompt;
				}

				// Don't include new state in event, clients should
				// inspect the runtime's dyn state instead
				this.emitDidReceiveRuntimeMessagePromptConfig();
			} else if (ev.name === UiFrontendEvent.Busy) {
				// Update busy state
				const busy = ev.data as BusyEvent;
				this.dynState.busy = busy.busy;
			} else if (ev.name === UiFrontendEvent.OpenEditor) {
				// Open an editor
				const ed = ev.data as OpenEditorEvent;
				const editor: ITextResourceEditorInput = {
					resource: URI.file(ed.file),
					options: { selection: { startLineNumber: ed.line, startColumn: ed.column } }
				};
				this._editorService.openEditor(editor);
			} else if (ev.name === UiFrontendEvent.WorkingDirectory) {
				// Update current working directory
				const dir = ev.data as WorkingDirectoryEvent;
				this.dynState.currentWorkingDirectory = dir.directory;
			} else if (ev.name === UiFrontendEvent.ShowMessage) {
				// Show a message
				const msg = ev.data as ShowMessageEvent;
				this._notificationService.info(msg.message);
			}

			// Propagate event
			this._onDidReceiveRuntimeMessageClientEventEmitter.fire(ev);
		});
	}

	onDidChangeRuntimeState: Event<RuntimeState>;

	onDidCompleteStartup: Event<ILanguageRuntimeInfo>;

	onDidEncounterStartupFailure: Event<ILanguageRuntimeStartupFailure>;

	onDidEndSession: Event<ILanguageRuntimeExit>;

	onDidReceiveRuntimeMessageOutput = this._onDidReceiveRuntimeMessageOutputEmitter.event;
	onDidReceiveRuntimeMessageStream = this._onDidReceiveRuntimeMessageStreamEmitter.event;
	onDidReceiveRuntimeMessageInput = this._onDidReceiveRuntimeMessageInputEmitter.event;
	onDidReceiveRuntimeMessageError = this._onDidReceiveRuntimeMessageErrorEmitter.event;
	onDidReceiveRuntimeMessagePrompt = this._onDidReceiveRuntimeMessagePromptEmitter.event;
	onDidReceiveRuntimeMessageState = this._onDidReceiveRuntimeMessageStateEmitter.event;
	onDidReceiveRuntimeClientEvent = this._onDidReceiveRuntimeMessageClientEventEmitter.event;
	onDidReceiveRuntimeMessagePromptConfig = this._onDidReceiveRuntimeMessagePromptConfigEmitter.event;
	onDidCreateClientInstance = this._onDidCreateClientInstanceEmitter.event;

	handleRuntimeMessage(message: ILanguageRuntimeMessage): void {
		// Add the message to the event queue
		const event = new QueuedRuntimeMessageEvent(message.event_clock, message);
		this.addToEventQueue(event);
	}

	emitDidReceiveRuntimeMessageOutput(languageRuntimeMessageOutput: ILanguageRuntimeMessageOutput) {
		this._onDidReceiveRuntimeMessageOutputEmitter.fire(languageRuntimeMessageOutput);
	}

	emitDidReceiveRuntimeMessageStream(languageRuntimeMessageStream: ILanguageRuntimeMessageStream) {
		this._onDidReceiveRuntimeMessageStreamEmitter.fire(languageRuntimeMessageStream);
	}

	emitDidReceiveRuntimeMessageInput(languageRuntimeMessageInput: ILanguageRuntimeMessageInput) {
		this._onDidReceiveRuntimeMessageInputEmitter.fire(languageRuntimeMessageInput);
	}

	emitDidReceiveRuntimeMessageError(languageRuntimeMessageError: ILanguageRuntimeMessageError) {
		this._onDidReceiveRuntimeMessageErrorEmitter.fire(languageRuntimeMessageError);
	}

	emitDidReceiveRuntimeMessagePrompt(languageRuntimeMessagePrompt: ILanguageRuntimeMessagePrompt) {
		this._onDidReceiveRuntimeMessagePromptEmitter.fire(languageRuntimeMessagePrompt);
	}

	emitDidReceiveRuntimeMessageState(languageRuntimeMessageState: ILanguageRuntimeMessageState) {
		this._onDidReceiveRuntimeMessageStateEmitter.fire(languageRuntimeMessageState);
	}

	emitDidReceiveRuntimeMessagePromptConfig() {
		this._onDidReceiveRuntimeMessagePromptConfigEmitter.fire();
	}

	emitState(clock: number, state: RuntimeState): void {
		// Add the state change to the event queue
		const event = new QueuedRuntimeStateEvent(clock, state);
		this.addToEventQueue(event);
	}

	emitExit(exit: ILanguageRuntimeExit): void {
		this._exitEmitter.fire(exit);
	}

	/**
	 * Returns the current set of client instances
	 */
	get clientInstances(): IRuntimeClientInstance<any, any>[] {
		return Array.from(this._clients.values());
	}

	/**
	 * Convenience method to get the session's ID without having to access the
	 * the metadata directly.
	 */
	get sessionId(): string {
		return this.metadata.sessionId;
	}

	/**
	 * Relays a message from the server side of a comm to the client side.
	 */
	emitDidReceiveClientMessage(message: ILanguageRuntimeMessageCommData): void {
		const client = this._clients.get(message.comm_id);
		if (client) {
			client.emitData(message);
		} else {
			this._logService.warn(`Client instance '${message.comm_id}' not found; dropping message: ${JSON.stringify(message)}`);
		}
	}

	/**
	 * Opens a client instance (comm) on the frontend. This is called when a new
	 * comm is created on the backend.
	 */
	openClientInstance(message: ILanguageRuntimeMessageCommOpen): void {
		// If the target name is not a valid client type, remove the client on
		// the back end instead of creating an instance wrapper on the front
		// end.
		if (!Object.values(RuntimeClientType).includes(message.target_name as RuntimeClientType)) {
			this._proxy.$removeClient(this.handle, message.comm_id);
			return;
		}

		// Create a new client instance wrapper on the front end. This will be
		// used to relay messages to the server side of the comm.
		const client = new ExtHostRuntimeClientInstance<any, any>(
			message.comm_id,
			message.target_name as RuntimeClientType,
			this.handle, this._proxy);

		// Save the client instance so we can relay messages to it
		this._clients.set(message.comm_id, client);

		// The client instance is now connected, since it already exists on the back end
		client.setClientState(RuntimeClientState.Connected);

		// Fire an event to notify listeners that a new client instance has been created
		this._onDidCreateClientInstanceEmitter.fire({ client, message });
	}

	/**
	 * Updates the state of a client from the server side of a comm.
	 */
	emitClientState(id: string, state: RuntimeClientState): void {
		const client = this._clients.get(id);
		if (client) {
			client.setClientState(state);
		} else {
			this._logService.warn(`Client instance '${id}' not found; dropping state change: ${state}`);
		}
	}

	/** Gets the current state of the notebook runtime */
	getRuntimeState(): RuntimeState {
		return this._currentState;
	}

	openResource(resource: URI | string): Thenable<boolean> {
		return this._proxy.$openResource(this.handle, resource);
	}

	execute(code: string, id: string, mode: RuntimeCodeExecutionMode, errorBehavior: RuntimeErrorBehavior): void {
		this._proxy.$executeCode(this.handle, code, id, mode, errorBehavior);
	}

	isCodeFragmentComplete(code: string): Thenable<RuntimeCodeFragmentStatus> {
		return this._proxy.$isCodeFragmentComplete(this.handle, code);
	}

	/** Create a new client inside the runtime */
	createClient<Input, Output>(type: RuntimeClientType, params: any):
		Thenable<IRuntimeClientInstance<Input, Output>> {
		// Create an ID for the client.
		const id = this.generateClientId(this.runtimeMetadata.languageId, type);

		// Create the new instance and add it to the map.
		const client = new ExtHostRuntimeClientInstance<Input, Output>(id, type, this.handle, this._proxy);
		this._clients.set(id, client);
		this._logService.info(`Creating ${type} client '${id}'...`);
		client.setClientState(RuntimeClientState.Opening);

		// Kick off the creation of the client on the server side. There's no
		// reply defined to this call in the protocol, so this is almost
		// fire-and-forget; we need to return the instance right away so that
		// the client can start listening to events.
		//
		// If the creation fails on the server, we'll either get an error here
		// or see the server end get closed immediately via a CommClose message.
		// In either case we'll let the client know.
		this._proxy.$createClient(this.handle, id, type, params).then(() => {
			// There is no protocol message indicating that the client has been
			// successfully created, so presume it's connected once the message
			// has been safely delivered, and handle the close event if it
			// happens.
			if (client.clientState.get() === RuntimeClientState.Opening) {
				client.setClientState(RuntimeClientState.Connected);
			} else {
				this._logService.trace(`Client '${id}' in runtime '${this.runtimeMetadata.runtimeName}' ` +
					`was closed instead of being created; it is unsupported by this runtime.`);
				client.setClientState(RuntimeClientState.Closed);
			}
		}).catch((err) => {
			this._logService.error(`Failed to create client '${id}' ` +
				`in runtime '${this.runtimeMetadata.runtimeName}': ${err}`);
			client.setClientState(RuntimeClientState.Closed);
			this._clients.delete(id);
		});

		return Promise.resolve(client);
	}

	/** List active clients */
	listClients(type?: RuntimeClientType): Thenable<IRuntimeClientInstance<any, any>[]> {
		return new Promise((resolve, reject) => {
			this._proxy.$listClients(this.handle, type).then(clients => {
				// Array to hold resolved set of clients. This will be a combination of clients
				// already known to the extension host and new clients that need to be created.
				const instances = new Array<IRuntimeClientInstance<any, any>>();

				// Loop over each client ID and check if we already have an instance for it;
				// if not, create a new instance and add it to the list.
				Object.keys(clients).forEach((key) => {
					// Check for it in the list of active clients; if it's there, add it to the
					// list of instances and move on.
					const instance = this._clients.get(key);
					if (instance) {
						instances.push(instance);
						return;
					}
					// We don't know about this client yet. Create a new
					// instance and add it to the list, if it's a valid client
					// type.
					const clientType = clients[key];
					if (Object.values(RuntimeClientType).includes(clientType as RuntimeClientType)) {
						// We know what type of client this is, so create a new
						// instance and add it to the list.
						const client = new ExtHostRuntimeClientInstance<any, any>(
							key,
							clientType as RuntimeClientType,
							this.handle,
							this._proxy);

						// The client instance is now connected, since it
						// already exists on the back end
						client.setClientState(RuntimeClientState.Connected);
						this._clients.set(key, client);
						instances.push(client);
					} else {
						// We don't know what type of client this is, so
						// just log a warning and ignore it.
						this._logService.warn(`Ignoring unknown client type '${clientType}' for client '${key}'`);
					}
				});

				resolve(instances);
			}).catch((err) => {
				reject(err);
			});
		});
	}

	replyToPrompt(id: string, value: string): void {
		this._proxy.$replyToPrompt(this.handle, id, value);
	}

	async interrupt(): Promise<void> {
		this._stateEmitter.fire(RuntimeState.Interrupting);
		return this._proxy.$interruptLanguageRuntime(this.handle);
	}

	async restart(): Promise<void> {
		if (!this.canShutdown()) {
			throw new Error(`Cannot restart runtime '${this.runtimeMetadata.runtimeName}': ` +
				`runtime is in state '${this._currentState}'`);
		}
		this._stateEmitter.fire(RuntimeState.Restarting);
		return this._proxy.$restartSession(this.handle);
	}

	async shutdown(exitReason = RuntimeExitReason.Shutdown): Promise<void> {
		if (!this.canShutdown()) {
			throw new Error(`Cannot shut down runtime '${this.runtimeMetadata.runtimeName}': ` +
				`runtime is in state '${this._currentState}'`);
		}
		this._stateEmitter.fire(RuntimeState.Exiting);
		return this._proxy.$shutdownLanguageRuntime(this.handle, exitReason);
	}

	async forceQuit(): Promise<void> {
		// No check for state here; we can force quit the runtime at any time.
		return this._proxy.$forceQuitLanguageRuntime(this.handle);
	}

	async showOutput(): Promise<void> {
		return this._proxy.$showOutputLanguageRuntime(this.handle);
	}

	/**
	 * Checks to see whether the runtime can be shut down or restarted.
	 *
	 * @returns true if the runtime can be shut down or restarted, false otherwise
	 */
	private canShutdown(): boolean {
		return this._currentState === RuntimeState.Busy ||
			this._currentState === RuntimeState.Idle ||
			this._currentState === RuntimeState.Ready;
	}

	start(): Promise<ILanguageRuntimeInfo> {
		return new Promise((resolve, reject) => {
			this._proxy.$startLanguageRuntime(this.handle).then((info) => {
				// Update prompts in case user has customised them. Trim
				// trailing whitespace as the rendering code adds its own
				// whitespace.
				if (info.input_prompt) {
					this.dynState.inputPrompt = info.input_prompt.trimEnd();
				}
				if (info.continuation_prompt) {
					this.dynState.continuationPrompt = info.continuation_prompt.trimEnd();
				}

				this._startupEmitter.fire(info);
				resolve(info);
			}).catch((err) => {
				// Examine the error object to see what kind of failure it is
				if (err.message && err.details) {
					// We have an error message and details; use both
					this._startupFailureEmitter.fire(err satisfies ILanguageRuntimeStartupFailure);
					reject(err.message);
				} else if (err.message) {
					// We only have a message.
					this._startupFailureEmitter.fire({
						message: err.message,
						details: ''
					} satisfies ILanguageRuntimeStartupFailure);
					reject(err.message);
				} else {
					// Not an error object, or it doesn't have a message; just use the string
					this._startupFailureEmitter.fire({
						message: err.toString(),
						details: ''
					} satisfies ILanguageRuntimeStartupFailure);
					reject(err);
				}
			});
		});
	}

	/**
	 * Generates a client ID for a language runtime client instance.
	 *
	 * @param languageId The ID of the language that the client is associated with, such as "python"
	 * @param clientType The type of client for which to generate an ID
	 * @returns A unique ID for the client, such as "positron-environment-python-1-f2ef6a9a"
	 */
	private generateClientId(languageId: string, clientType: RuntimeClientType): string {
		// Generate a random 8-character hexadecimal string to serve as this client's ID
		const randomId = Math.floor(Math.random() * 0x100000000).toString(16);

		// Generate a unique auto-incrementing ID for this client
		const nextId = ExtHostLanguageRuntimeSessionAdapter.clientCounter++;

		// Replace periods in the language ID with hyphens, so that the generated ID contains only
		// alphanumeric characters and hyphens
		const client = clientType.replace(/\./g, '-');

		// Return the generated client ID
		return `${client}-${languageId}-${nextId}-${randomId}`;
	}

	/**
	 * Adds an event to the queue, then processes the event queue, or schedules
	 * a deferred processing if the event clock is not yet ready.
	 *
	 * @param event The new event to add to the queue.
	 */
	private addToEventQueue(event: QueuedRuntimeEvent): void {
		const clock = event.clock;

		// If the event happened before our current clock value, it's out of
		// order.
		if (clock < this._eventClock) {
			if (event instanceof QueuedRuntimeMessageEvent) {
				// Emit messages out of order, with a warning.
				this._logService.warn(`Received '${event.summary()}' at tick ${clock} ` +
					`while waiting for tick ${this._eventClock + 1}; emitting anyway`);
				this.processMessage(event.message);
			}

			// We intentionally ignore state changes here; runtime state
			// changes supercede each other, so emitting one out of order
			// would leave the UI in an inconsistent state.
			return;
		}

		// Add the event to the queue.
		this._eventQueue.push(event);

		if (clock === this._eventClock + 1 || this._eventClock === 0) {
			// We have received the next message in the sequence (or we have
			// never received a message); process the queue immediately.
			this.processEventQueue();
		} else {
			// Log an INFO level message; this can happen if we receive messages
			// out of order, but it's normal for this to happen due to message
			// batching from the extension host.
			this._logService.info(`Received '${event.summary()}' at tick ${clock} ` +
				`while waiting for tick ${this._eventClock + 1}; deferring`);

			// The message that arrived isn't the next one in the sequence, so
			// wait for the next message to arrive before processing the queue.
			//
			// We don't want to wait forever, so debounce the queue processing
			// to occur after a short delay. If the next message in the sequence
			// doesn't arrive by then, we'll process the queue anyway.
			if (this._eventQueueTimer) {
				clearTimeout(this._eventQueueTimer);
				this._eventQueueTimer = undefined;
			}
			this._eventQueueTimer = setTimeout(() => {
				// Warn that we're processing the queue after a timeout; this usually
				// means we're going to process messages out of order because the
				// next message in the sequence didn't arrive in time.
				this._logService.warn(`Processing runtime event queue after timeout; ` +
					`event ordering issues possible.`);
				this.processEventQueue();
			}, 250);
		}
	}

	private processEventQueue(): void {
		// Clear the timer, if there is one.
		clearTimeout(this._eventQueueTimer);
		this._eventQueueTimer = undefined;

		// Typically, there's only ever 1 message in the queue; if there are 2
		// or more, it means that we've received messages out of order
		if (this._eventQueue.length > 1) {

			// Sort the queue by event clock, so that we can process messages in
			// order.
			this._eventQueue.sort((a, b) => {
				return a.clock - b.clock;
			});

			// Emit an INFO level message with the number of events in the queue
			// and the clock value of each event, for diagnostic purposes.
			this._logService.info(`Processing ${this._eventQueue.length} runtime events. ` +
				`Clocks: ` + this._eventQueue.map((e) => {
					return `${e.clock}: ${e.summary()}`;
				}).join(', '));
		}

		// Process each event in the sorted queue.
		this._eventQueue.forEach((event) => {
			// Update our view of the event clock.
			this._eventClock = event.clock;

			// Handle the event.
			this.handleQueuedEvent(event);
		});

		// Clear the queue.
		this._eventQueue = [];
	}

	private handleQueuedEvent(event: QueuedRuntimeEvent): void {
		if (event instanceof QueuedRuntimeMessageEvent) {
			this.processMessage(event.message);
		} else if (event instanceof QueuedRuntimeStateEvent) {
			this._stateEmitter.fire(event.state);
		}
	}

	/**
	 * Given a message from the language runtime, infer the kind of output that
	 * we should display for the message. The protocol allows a message to
	 * contain output in multiple formats, designated by MIME types; the goal of
	 * this routine is to centralize the logic around which MIME type to use for
	 * display.
	 *
	 * @param message A message from the language runtime
	 * @returns The kind of output that the message represents
	 */
	private inferPositronOutputKind(message: ILanguageRuntimeMessageOutput): RuntimeOutputKind {
		const mimeTypes = Object.keys(message.data);

		// The most common type of output is plain text, so short-circuit for that before we
		// do any more expensive processing.
		if (mimeTypes.length === 1 && mimeTypes[0] === 'text/plain') {
			return RuntimeOutputKind.Text;
		}

		// Short-circuit for static image types
		if (mimeTypes.length === 1 && mimeTypes[0].startsWith('image/')) {
			return RuntimeOutputKind.StaticImage;
		}

		// Check to see if the message itself indicates where it'd like to be placed.
		if (Object.keys(message).includes('output_location')) {
			const webOutput = message as ILanguageRuntimeMessageWebOutput;
			switch (webOutput.output_location) {
				case PositronOutputLocation.Console:
					return RuntimeOutputKind.InlineHtml;
				case PositronOutputLocation.Viewer:
					return RuntimeOutputKind.ViewerWidget;
				case PositronOutputLocation.Plot:
					return RuntimeOutputKind.PlotWidget;
			}
		}

		// Check to see if there are any renderers registered for the type.
		// These renderers are custom built for displaying notebook output in VS
		// Code / Positron so should have priority over other visualization
		// types.
		for (const mimeType of mimeTypes) {
			// These mime types are exclusive to IPyWidgets, and should be coded as such.
			if (mimeType === MIME_TYPE_WIDGET_STATE || mimeType === MIME_TYPE_WIDGET_VIEW) {
				return RuntimeOutputKind.IPyWidget;
			}

			if (mimeType.startsWith('application/') ||
				mimeType === 'text/markdown' ||
				mimeType.startsWith('text/x-')) {
				const renderer = this._notebookService.getPreferredRenderer(mimeType);
				if (renderer) {
					// Mime type guessing: if it has "table" in the name, it's
					// probably tabular data, which should go in the Viewer.
					// Same deal for text-based output types.
					if (mimeType.indexOf('table') >= 0 || mimeType.startsWith('text/')) {
						return RuntimeOutputKind.ViewerWidget;
					} else {
						return RuntimeOutputKind.PlotWidget;
					}
				}
			}
		}

		// If there's an HTML representation, use that.
		if (mimeTypes.includes('text/html')) {
			// Check to see if there are any <script>, <html>, or <body> tags.
			if (/<(script|html|body)/.test(message.data['text/html'])) {
				// This looks like standalone HTML.
				if (message.data['text/html'].includes('<table')) {
					// Tabular data? Probably best in the Viewer pane.
					return RuntimeOutputKind.ViewerWidget;
				} else {
					// Guess that anything else is a plot.
					return RuntimeOutputKind.PlotWidget;
				}
			} else {
				// This looks like a small HTML fragment we can render inline.
				return RuntimeOutputKind.InlineHtml;
			}
		}

		// We have now eliminated all rich output types; if _any_ output type is an image, use it.
		for (const mimeType of mimeTypes) {
			if (mimeType.startsWith('image/')) {
				return RuntimeOutputKind.StaticImage;
			}
		}

		// At this point, use the lowest common denominator (plain text) if it exists.
		if (mimeTypes.includes('text/plain')) {
			return RuntimeOutputKind.Text;
		}

		// If we get here, we don't know what kind of output this is.
		return RuntimeOutputKind.Unknown;
	}

	private emitRuntimeMessageOutput(message: ILanguageRuntimeMessageOutput): void {
		const outputMessage: ILanguageRuntimeMessageOutput = {
			// The incoming message from the backend doesn't actually have a
			// 'kind' property; we amend it with one here.
			//
			// @ts-ignore
			kind: this.inferPositronOutputKind(message),
			...message,
		};
		this.emitDidReceiveRuntimeMessageOutput(outputMessage);
	}

	private processMessage(message: ILanguageRuntimeMessage): void {
		// Broker the message type to one of the discrete message events.
		switch (message.type) {
			case LanguageRuntimeMessageType.Stream:
				this.emitDidReceiveRuntimeMessageStream(message as ILanguageRuntimeMessageStream);
				break;

			case LanguageRuntimeMessageType.Output:
				this.emitRuntimeMessageOutput(message as ILanguageRuntimeMessageOutput);
				break;

			case LanguageRuntimeMessageType.Input:
				this.emitDidReceiveRuntimeMessageInput(message as ILanguageRuntimeMessageInput);
				break;

			case LanguageRuntimeMessageType.Error:
				this.emitDidReceiveRuntimeMessageError(message as ILanguageRuntimeMessageError);
				break;

			case LanguageRuntimeMessageType.Prompt:
				this.emitDidReceiveRuntimeMessagePrompt(message as ILanguageRuntimeMessagePrompt);
				break;

			case LanguageRuntimeMessageType.State:
				this.emitDidReceiveRuntimeMessageState(message as ILanguageRuntimeMessageState);
				break;

			case LanguageRuntimeMessageType.CommOpen:
				this.openClientInstance(message as ILanguageRuntimeMessageCommOpen);
				break;

			case LanguageRuntimeMessageType.CommData:
				this.emitDidReceiveClientMessage(message as ILanguageRuntimeMessageCommData);
				break;

			case LanguageRuntimeMessageType.CommClosed:
				this.emitClientState((message as ILanguageRuntimeMessageCommClosed).comm_id, RuntimeClientState.Closed);
				break;
		}
	}

	static clientCounter = 0;
}

/**
 * Represents the front-end instance of a client widget inside a language runtime.
 *
 * Its lifetime is tied to the lifetime of the client widget and associated server
 * component. It is presumed that the comm channel has already been established
 * between the client and server; this class is responsible for managing the
 * communication channel and closing it when the client is disposed.
 */
class ExtHostRuntimeClientInstance<Input, Output>
	extends Disposable
	implements IRuntimeClientInstance<Input, Output> {

	private readonly _dataEmitter = new Emitter<Output>();

	private readonly _pendingRpcs = new Map<string, DeferredPromise<any>>();

	private _state: RuntimeClientState = RuntimeClientState.Uninitialized;

	public messageCounter: ObservableValue<number>;

	public clientState: ObservableValue<RuntimeClientState>;

	constructor(
		private readonly _id: string,
		private readonly _type: RuntimeClientType,
		private readonly _handle: number,
		private readonly _proxy: ExtHostLanguageRuntimeShape) {
		super();

		this.messageCounter = new ObservableValue(this, this._id, 0);

		this.clientState = new ObservableValue(this, this._id, RuntimeClientState.Uninitialized);

		this.onDidReceiveData = this._dataEmitter.event;
		this._register(this._dataEmitter);
	}

	/**
	 * Performs an RPC call to the server side of the comm.
	 *
	 * @param request The request to send to the server.
	 * @returns A promise that will be resolved with the response from the server.
	 */
	performRpc<T>(request: Input): Promise<T> {
		// Generate a unique ID for this message.
		const messageId = generateUuid();

		// Add the promise to the list of pending RPCs.
		const promise = new DeferredPromise<T>();
		this._pendingRpcs.set(messageId, promise);

		// Send the message to the server side.
		this._proxy.$sendClientMessage(this._handle, this._id, messageId, request);

		// Tick the message counter.
		this.messageCounter.set(this.messageCounter.get() + 1, undefined);

		// Start a timeout to reject the promise if the server doesn't respond.
		//
		// TODO(jmcphers): This timeout value should be configurable.
		setTimeout(() => {
			// If the promise has already been resolved, do nothing.
			if (promise.isSettled) {
				return;
			}

			// Otherwise, reject the promise and remove it from the list of pending RPCs.
			promise.error(new Error(`RPC timed out after 5 seconds: ${JSON.stringify(request)}`));
			this._pendingRpcs.delete(messageId);
		}, 5000);

		// Return a promise that will be resolved when the server responds.
		return promise.p;
	}

	/**
	 * Sends a message (of any type) to the server side of the comm. This is only used for
	 * fire-and-forget messages; RPCs should use performRpc instead.
	 *
	 * @param message Message to send to the server
	 */
	sendMessage(message: any): void {
		// Generate a unique ID for this message.
		const messageId = generateUuid();

		// Send the message to the server side.
		this._proxy.$sendClientMessage(this._handle, this._id, messageId, message);

		// Tick the message counter.
		this.messageCounter.set(this.messageCounter.get() + 1, undefined);
	}

	/**
	 * Emits a message (of any type) to the client side of the comm. Handles
	 * both events and RPC responses.
	 *
	 * @param message The message to emit to the client
	 */
	emitData(message: ILanguageRuntimeMessageCommData): void {
		// Tick the message counter.
		this.messageCounter.set(this.messageCounter.get() + 1, undefined);

		if (message.parent_id && this._pendingRpcs.has(message.parent_id)) {
			// This is a response to an RPC call; resolve the deferred promise.
			const promise = this._pendingRpcs.get(message.parent_id);
			promise?.complete(message.data);
			this._pendingRpcs.delete(message.parent_id);
		} else {
			// This is a regular message; emit it to the client as an event.
			this._dataEmitter.fire(message.data as Output);
		}
	}

	/**
	 * Sets the state of the client by firing an event bearing the new state.
	 *
	 * @param state The new state of the client
	 */
	setClientState(state: RuntimeClientState): void {
		this.clientState.set(state, undefined);
	}

	onDidReceiveData: Event<Output>;

	getClientId(): string {
		return this._id;
	}

	getClientType(): RuntimeClientType {
		return this._type;
	}

	public override dispose(): void {
		super.dispose();

		// Cancel any pending RPCs
		for (const promise of this._pendingRpcs.values()) {
			promise.error('The language runtime exited before the RPC completed.');
		}

		// If we aren't currently closed, clean up before completing disposal.
		if (this._state !== RuntimeClientState.Closed) {
			// If we are actually connected to the backend, notify the backend that we are
			// closing the connection from our side.
			if (this._state === RuntimeClientState.Connected) {
				this.setClientState(RuntimeClientState.Closing);
				this._proxy.$removeClient(this._handle, this._id);
			}

			// Emit the closed event.
			this.setClientState(RuntimeClientState.Closed);
		}
	}
}

@extHostNamedCustomer(MainPositronContext.MainThreadLanguageRuntime)
export class MainThreadLanguageRuntime
	implements MainThreadLanguageRuntimeShape, ILanguageRuntimeSessionManager {

	private readonly _disposables = new DisposableStore();

	private readonly _proxy: ExtHostLanguageRuntimeShape;

	private readonly _sessions: Map<number, ExtHostLanguageRuntimeSessionAdapter> = new Map();

	private readonly _registeredRuntimes: Map<number, ILanguageRuntimeMetadata> = new Map();

	constructor(
		extHostContext: IExtHostContext,
		@ILanguageRuntimeService private readonly _languageRuntimeService: ILanguageRuntimeService,
		@IRuntimeSessionService private readonly _runtimeSessionService: IRuntimeSessionService,
		@IRuntimeStartupService private readonly _runtimeStartupService: IRuntimeStartupService,
		@IPositronConsoleService private readonly _positronConsoleService: IPositronConsoleService,
		@IPositronDataExplorerService private readonly _positronDataExplorerService: IPositronDataExplorerService,
		@IPositronVariablesService private readonly _positronVariablesService: IPositronVariablesService,
		@IPositronHelpService private readonly _positronHelpService: IPositronHelpService,
		@IPositronPlotsService private readonly _positronPlotService: IPositronPlotsService,
		@IPositronIPyWidgetsService private readonly _positronIPyWidgetsService: IPositronIPyWidgetsService,
		@INotificationService private readonly _notificationService: INotificationService,
		@ILogService private readonly _logService: ILogService,
		@INotebookService private readonly _notebookService: INotebookService,
		@IEditorService private readonly _editorService: IEditorService,
	) {
		// TODO@softwarenerd - We needed to find a central place where we could ensure that certain
		// Positron services were up and running early in the application lifecycle. For now, this
		// is where we're doing this.
		this._positronHelpService.initialize();
		this._positronConsoleService.initialize();
		this._positronDataExplorerService.initialize();
		this._positronVariablesService.initialize();
		this._positronPlotService.initialize();
		this._positronIPyWidgetsService.initialize();
		this._proxy = extHostContext.getProxy(ExtHostPositronContext.ExtHostLanguageRuntime);

		this._runtimeStartupService.onDidChangeRuntimeStartupPhase((phase) => {
			if (phase === RuntimeStartupPhase.Discovering) {
				this._proxy.$discoverLanguageRuntimes();
			}
		});

		this._runtimeSessionService.registerSessionManager(this);
	}

	$emitLanguageRuntimeMessage(handle: number, message: ILanguageRuntimeMessage): void {
		this.findSession(handle).handleRuntimeMessage(message);
	}

	$emitLanguageRuntimeState(handle: number, clock: number, state: RuntimeState): void {
		this.findSession(handle).emitState(clock, state);
	}

	$emitLanguageRuntimeExit(handle: number, exit: ILanguageRuntimeExit): void {
		this.findSession(handle).emitExit(exit);
	}

	// Called by the extension host to register a language runtime
<<<<<<< HEAD
	$registerLanguageRuntime(handle: number, metadata: ILanguageRuntimeMetadata): void {
		this._languageRuntimeService.registerRuntime(metadata);
=======
	$registerLanguageRuntime(handle: number, metadata: ILanguageRuntimeMetadata, dynState: ILanguageRuntimeDynState): void {
		const adapter = new ExtHostLanguageRuntimeAdapter(
			handle,
			metadata,
			dynState,
			this._languageRuntimeService,
			this._notificationService,
			this._logService,
			this._notebookService,
			this._editorService,
			this._proxy
		);
		this._runtimes.set(handle, adapter);

		this._languageRuntimeService.registerRuntime(adapter, metadata.startupBehavior);
>>>>>>> 2c737977
	}

	$getPreferredRuntime(languageId: string): Promise<ILanguageRuntimeMetadata> {
		return Promise.resolve(this._runtimeStartupService.getPreferredRuntime(languageId));
	}

	// Called by the extension host to select a previously registered language runtime
	$selectLanguageRuntime(runtimeId: string): Promise<void> {
		return this._runtimeSessionService.selectRuntime(
			runtimeId,
			'Extension-requested runtime selection via Positron API');
	}

	// Called by the extension host to start a previously registered language runtime
	async $startLanguageRuntime(runtimeId: string,
		sessionName: string,
		sessionMode: LanguageRuntimeSessionMode,
		notebookUri: URI | undefined): Promise<string> {
		// Revive the URI from the serialized form
		const uri = URI.revive(notebookUri);

		// Start the runtime session
		const sessionId = await this._runtimeSessionService.startNewRuntimeSession(
			runtimeId,
			sessionName,
			sessionMode,
			uri,
			'Extension-requested runtime selection via Positron API');

		return sessionId;
	}

	// Called by the extension host to restart a running language runtime
	$restartSession(handle: number): Promise<void> {
		return this._runtimeSessionService.restartSession(
			this.findSession(handle).sessionId,
			'Extension-requested runtime restart via Positron API');
	}

	// Signals that language runtime discovery is complete.
	$completeLanguageRuntimeDiscovery(): void {
		this._runtimeStartupService.completeDiscovery();
	}

	$unregisterLanguageRuntime(handle: number): void {
		const runtime = this._registeredRuntimes.get(handle);
		if (runtime) {
			this._languageRuntimeService.unregisterRuntime(runtime.runtimeId);
			this._registeredRuntimes.delete(handle);
		}
	}

	$executeCode(languageId: string, code: string, focus: boolean, skipChecks?: boolean): Promise<boolean> {
		return this._positronConsoleService.executeCode(languageId, code, focus, skipChecks);
	}

	public dispose(): void {
		this._disposables.dispose();
	}

	/**
	 * Creates (provisions) a new language runtime session.
	 */
	async createSession(
		runtimeMetadata: ILanguageRuntimeMetadata,
		sessionMetadata: IRuntimeSessionMetadata):
		Promise<ILanguageRuntimeSession> {

		const initialState = await this._proxy.$createLanguageRuntimeSession(runtimeMetadata,
			sessionMetadata);
		const session = this.createSessionAdapter(initialState, runtimeMetadata, sessionMetadata);
		this._sessions.set(initialState.handle, session);
		return session;
	}

	/**
	 * Restores (prepares for reconnection to) a new language runtime session.
	 */
	async restoreSession(
		runtimeMetadata: ILanguageRuntimeMetadata,
		sessionMetadata: IRuntimeSessionMetadata):
		Promise<ILanguageRuntimeSession> {

		const initialState = await this._proxy.$restoreLanguageRuntimeSession(runtimeMetadata,
			sessionMetadata);
		const session = this.createSessionAdapter(initialState, runtimeMetadata, sessionMetadata);
		this._sessions.set(initialState.handle, session);
		return session;
	}

	/**
	 * Creates a new language runtime session adapter, to wrap a new or existing
	 * runtime session.
	 *
	 * @param handle A handle to the language runtime session
	 * @param runtimeMetadata The metadata for the language runtime
	 * @param sessionMetadata The metadata for the session
	 *
	 * @returns A new language runtime session adapter
	 */
	private createSessionAdapter(
		initialState: RuntimeInitialState,
		runtimeMetadata: ILanguageRuntimeMetadata,
		sessionMetadata: IRuntimeSessionMetadata): ExtHostLanguageRuntimeSessionAdapter {

		return new ExtHostLanguageRuntimeSessionAdapter(initialState,
			runtimeMetadata,
			sessionMetadata,
			this._runtimeSessionService,
			this._logService,
			this._notebookService,
			this._editorService,
			this._proxy);
	}

	private findSession(handle: number): ExtHostLanguageRuntimeSessionAdapter {
		const session = this._sessions.get(handle);
		if (!session) {
			throw new Error(`Unknown language runtime session handle: ${handle}`);
		}

		return session;
	}
}<|MERGE_RESOLUTION|>--- conflicted
+++ resolved
@@ -112,18 +112,11 @@
 	dynState: ILanguageRuntimeSessionState;
 
 	constructor(
-<<<<<<< HEAD
 		initialState: RuntimeInitialState,
 		readonly runtimeMetadata: ILanguageRuntimeMetadata,
 		readonly metadata: IRuntimeSessionMetadata,
 		private readonly _runtimeSessionService: IRuntimeSessionService,
-=======
-		readonly handle: number,
-		readonly metadata: ILanguageRuntimeMetadata,
-		readonly dynState: ILanguageRuntimeDynState,
-		private readonly _languageRuntimeService: ILanguageRuntimeService,
 		private readonly _notificationService: INotificationService,
->>>>>>> 2c737977
 		private readonly _logService: ILogService,
 		private readonly _notebookService: INotebookService,
 		private readonly _editorService: IEditorService,
@@ -1041,26 +1034,8 @@
 	}
 
 	// Called by the extension host to register a language runtime
-<<<<<<< HEAD
 	$registerLanguageRuntime(handle: number, metadata: ILanguageRuntimeMetadata): void {
 		this._languageRuntimeService.registerRuntime(metadata);
-=======
-	$registerLanguageRuntime(handle: number, metadata: ILanguageRuntimeMetadata, dynState: ILanguageRuntimeDynState): void {
-		const adapter = new ExtHostLanguageRuntimeAdapter(
-			handle,
-			metadata,
-			dynState,
-			this._languageRuntimeService,
-			this._notificationService,
-			this._logService,
-			this._notebookService,
-			this._editorService,
-			this._proxy
-		);
-		this._runtimes.set(handle, adapter);
-
-		this._languageRuntimeService.registerRuntime(adapter, metadata.startupBehavior);
->>>>>>> 2c737977
 	}
 
 	$getPreferredRuntime(languageId: string): Promise<ILanguageRuntimeMetadata> {
@@ -1170,6 +1145,7 @@
 			runtimeMetadata,
 			sessionMetadata,
 			this._runtimeSessionService,
+			this._notificationService,
 			this._logService,
 			this._notebookService,
 			this._editorService,
