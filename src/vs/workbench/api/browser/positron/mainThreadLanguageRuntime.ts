--- conflicted
+++ resolved
@@ -836,19 +836,18 @@
 		this._languageRuntimeService.registerRuntime(adapter, metadata.startupBehavior);
 	}
 
-<<<<<<< HEAD
 	$getRunningRuntimes(languageId: string): Promise<ILanguageRuntimeMetadata[]> {
 		const runningRuntimes = () => this._languageRuntimeService.runningRuntimes.filter(runtime =>
 			runtime.metadata.languageId === languageId
 		);
 		return Promise.resolve(runningRuntimes().map(runtime => runtime.metadata));
-=======
+  }
+
 	// Called by the extension host to select a previously registered language runtime
 	$selectLanguageRuntime(handle: number): Promise<void> {
 		return this._languageRuntimeService.selectRuntime(
 			this.findRuntime(handle).metadata.runtimeId,
 			'Extension-requested runtime selection via Positron API');
->>>>>>> 0e68ff65
 	}
 
 	// Signals that language runtime discovery is complete.
