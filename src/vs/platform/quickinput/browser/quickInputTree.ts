--- conflicted
+++ resolved
@@ -744,14 +744,6 @@
 				identityProvider: {
 					getId: element => {
 						// always prefer item over separator because if item is defined, it must be the main item type
-<<<<<<< HEAD
-						// always prefer a defined id if one was specified and use label as a fallback
-						return element.item?.id
-							?? element.item?.label
-							?? element.separator?.id
-							?? element.separator?.label
-							?? '';
-=======
 						const mainItem = element.item || element.separator;
 						if (mainItem === undefined) {
 							return '';
@@ -766,7 +758,6 @@
 							id += `$$detail:${mainItem.detail}`;
 						}
 						return id;
->>>>>>> 6319a0b6
 					},
 				},
 				alwaysConsumeMouseWheel: true
