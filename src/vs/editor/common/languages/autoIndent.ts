--- conflicted
+++ resolved
@@ -265,15 +265,10 @@
 		return null;
 	}
 
-<<<<<<< HEAD
+	const processedIndentRulesSupport = new ProcessedIndentRulesSupport(virtualModel, indentRulesSupport, languageConfigurationService);
 	// --- Start Positron ---
 	const indent = getInheritIndentForLine(autoIndent, virtualModel, lineNumber, undefined, languageConfigurationService, indentConverter);
 	// --- End Positron ---
-	const lineContent = virtualModel.getLineContent(lineNumber);
-=======
-	const processedIndentRulesSupport = new ProcessedIndentRulesSupport(virtualModel, indentRulesSupport, languageConfigurationService);
-	const indent = getInheritIndentForLine(autoIndent, virtualModel, lineNumber, undefined, languageConfigurationService);
->>>>>>> 89de5a8d
 
 	if (indent) {
 		const inheritLine = indent.line;
@@ -351,36 +346,6 @@
 		return null;
 	}
 
-<<<<<<< HEAD
-	const beforeEnterResult = beforeEnterText;
-	const beforeEnterIndent = strings.getLeadingWhitespace(beforeEnterText);
-
-	const virtualModel: IVirtualModel = {
-		tokenization: {
-			getLineTokens: (lineNumber: number) => {
-				return model.tokenization.getLineTokens(lineNumber);
-			},
-			getLanguageId: () => {
-				return model.getLanguageId();
-			},
-			getLanguageIdAtPosition: (lineNumber: number, column: number) => {
-				return model.getLanguageIdAtPosition(lineNumber, column);
-			},
-		},
-		getLineContent: (lineNumber: number) => {
-			if (lineNumber === range.startLineNumber) {
-				return beforeEnterResult;
-			} else {
-				return model.getLineContent(lineNumber);
-			}
-		}
-	};
-
-	const currentLineIndent = strings.getLeadingWhitespace(lineTokens.getLineContent());
-	// --- Start Positron ---
-	const afterEnterAction = getInheritIndentForLine(autoIndent, virtualModel, range.startLineNumber + 1, undefined, languageConfigurationService, indentConverter);
-	// --- End Positron ---
-=======
 	model.tokenization.forceTokenization(range.startLineNumber);
 	const indentationContextProcessor = new IndentationContextProcessor(model, languageConfigurationService);
 	const processedContextTokens = indentationContextProcessor.getProcessedTokenContextAroundRange(range);
@@ -392,8 +357,9 @@
 	const languageIsDifferentFromLineStart = isLanguageDifferentFromLineStart(model, range.getStartPosition());
 	const currentLine = model.getLineContent(range.startLineNumber);
 	const currentLineIndent = strings.getLeadingWhitespace(currentLine);
-	const afterEnterAction = getInheritIndentForLine(autoIndent, virtualModel, range.startLineNumber + 1, undefined, languageConfigurationService);
->>>>>>> 89de5a8d
+	// --- Start Positron ---
+	const afterEnterAction = getInheritIndentForLine(autoIndent, virtualModel, range.startLineNumber + 1, undefined, languageConfigurationService, indentConverter);
+	// --- End Positron ---
 	if (!afterEnterAction) {
 		const beforeEnter = languageIsDifferentFromLineStart ? currentLineIndent : beforeEnterIndent;
 		return {
