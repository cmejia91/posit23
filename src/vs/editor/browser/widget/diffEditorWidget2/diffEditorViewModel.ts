--- conflicted
+++ resolved
@@ -421,11 +421,6 @@
 		this._visibleLineCountBottom.set(this.lineCount - this._visibleLineCountTop.get(), tx);
 	}
 
-<<<<<<< HEAD
-	public collapseAll(tx: ITransaction | undefined): void {
-		this._visibleLineCountTop.set(0, tx);
-		this._visibleLineCountBottom.set(0, tx);
-=======
 	public showModifiedLine(lineNumber: number, tx: ITransaction | undefined): void {
 		const top = lineNumber + 1 - (this.modifiedLineNumber + this._visibleLineCountTop.get());
 		const bottom = (this.modifiedLineNumber - this._visibleLineCountBottom.get() + this.lineCount) - lineNumber;
@@ -444,7 +439,11 @@
 		} else {
 			this._visibleLineCountBottom.set(Math.min(this._visibleLineCountBottom.get() + top - bottom, this.getMaxVisibleLineCountBottom()), tx);
 		}
->>>>>>> 89b1e8b3
+	}
+
+	public collapseAll(tx: ITransaction | undefined): void {
+		this._visibleLineCountTop.set(0, tx);
+		this._visibleLineCountBottom.set(0, tx);
 	}
 
 	public setState(visibleLineCountTop: number, visibleLineCountBottom: number, tx: ITransaction | undefined): void {
