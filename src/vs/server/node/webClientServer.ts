--- conflicted
+++ resolved
@@ -306,25 +306,19 @@
 			scopes: [['user:email'], ['repo']]
 		} : undefined;
 
-<<<<<<< HEAD
 		// --- Start Positron ---
 		// Adds support for serving at non-root paths.
 		const base = relativeRoot(req.url!);
 		const vscodeBase = relativePath(req.url!);
 		// --- End Positron ---
-
-		const productConfiguration = <Partial<IProductConfiguration>>{
+		//
+		const productConfiguration = {
 			embedderIdentifier: 'server-distro',
 			// --- Start Positron ---
 			// Adds support for serving at non-root paths.
 			rootEndpoint: base,
 			// --- End Positron ---
-			extensionsGallery: this._webExtensionResourceUrlTemplate ? {
-=======
-		const productConfiguration = {
-			embedderIdentifier: 'server-distro',
 			extensionsGallery: this._webExtensionResourceUrlTemplate && this._productService.extensionsGallery ? {
->>>>>>> 89de5a8d
 				...this._productService.extensionsGallery,
 				resourceUrlTemplate: this._webExtensionResourceUrlTemplate.with({
 					scheme: 'http',
