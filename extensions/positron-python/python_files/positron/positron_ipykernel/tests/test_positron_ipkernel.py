#
# Copyright (C) 2023-2024 Posit Software, PBC. All rights reserved.
#

import os
import logging
from pathlib import Path
from typing import Any, cast
from unittest.mock import Mock

<<<<<<< HEAD
import pandas as pd
=======
>>>>>>> bc297ee0
from IPython.utils.syspathcontext import prepended_to_syspath
from ipykernel.compiler import get_tmp_directory

from positron_ipykernel.positron_ipkernel import _showwarning
from positron_ipykernel.help import help
from positron_ipykernel.session_mode import SessionMode
from positron_ipykernel.utils import alias_home

from .conftest import PositronShell
from .utils import assert_register_table_called

# The idea for these tests is to mock out communications with Positron
# via our various comms, and only test IPython interactions. For
# example, in testing the %view magic, we assert that running a cell
# with `%view` calls the data_explorer service's `register_table`
# method with the expected arguments. The actual messages sent over
# the comm are tested in the respective service tests.

logger = logging.getLogger(__name__)

import pytest

@pytest.fixture
def warning_kwargs():
    return {"message": "this is a warning", "category": UserWarning, "lineno": 3}


def test_override_help(shell: PositronShell) -> None:
    """
    Check that we override the shell's `help` function with our own.
    """
    assert shell.user_ns["help"] == help
    assert shell.user_ns_hidden["help"] == help


def test_view(shell: PositronShell, mock_dataexplorer_service: Mock) -> None:
    name = "x"
    shell.run_cell(f"{name} = object()\n%view {name}")
    assert_register_table_called(mock_dataexplorer_service, shell.user_ns[name], name)


def test_view_with_title(shell: PositronShell, mock_dataexplorer_service: Mock) -> None:
    name = "x"
    title = "A custom title"
    shell.run_cell(f'{name} = object()\n%view {name} "{title}"')
    assert_register_table_called(mock_dataexplorer_service, shell.user_ns[name], title)


def test_view_undefined(shell: PositronShell, mock_dataexplorer_service: Mock, capsys) -> None:
    name = "x"
    shell.run_cell(f"%view {name}")
    mock_dataexplorer_service.register_table.assert_not_called()
    assert capsys.readouterr().err == f"UsageError: name '{name}' is not defined\n"


def test_view_title_unquoated(
    shell: PositronShell, mock_dataexplorer_service: Mock, capsys
) -> None:
    shell.run_cell("%view x A custom title")
    mock_dataexplorer_service.register_table.assert_not_called()
    assert (
        capsys.readouterr().err
        == "UsageError: unrecognized arguments: custom title. Did you quote the title?\n"
    )


def test_view_unsupported_type(
    shell: PositronShell, mock_dataexplorer_service: Mock, capsys
) -> None:
    name = "x"
    mock_dataexplorer_service.register_table = Mock(side_effect=TypeError)

    shell.run_cell(f"{name} = object()\n%view {name}")

    assert_register_table_called(mock_dataexplorer_service, shell.user_ns[name], name)
    assert capsys.readouterr().err == "UsageError: cannot view object of type 'object'\n"


def assert_register_connection_called(mock_connections_service: Mock, obj: Any) -> None:
    call_args_list = mock_connections_service.register_connection.call_args_list
    assert len(call_args_list) == 1

    (passed_connection,) = call_args_list[0].args
    assert passed_connection is obj


def test_connection_show(shell: PositronShell, mock_connections_service: Mock) -> None:
    name = "x"
    shell.run_cell(f"{name} = object()\n%connection_show {name}")
    assert_register_connection_called(mock_connections_service, shell.user_ns[name])


def test_connection_show_undefined(
    shell: PositronShell, mock_connections_service: Mock, capsys
) -> None:
    name = "x"
    shell.run_cell(f"%connection_show {name}")
    mock_connections_service.register_connection.assert_not_called()
    assert capsys.readouterr().err == f"UsageError: name '{name}' is not defined\n"


def test_connection_show_unsupported_type(
    shell: PositronShell, mock_connections_service: Mock, capsys
) -> None:
    name = "x"
    mock_connections_service.register_connection = Mock(side_effect=TypeError)

    shell.run_cell(f"{name} = object()\n%connection_show {name}")

    assert_register_connection_called(mock_connections_service, shell.user_ns[name])
    assert capsys.readouterr().err == "UsageError: cannot show object of type 'object'\n"


code = """def f():
    raise Exception("This is an error!")

def g():
    f()
"""


def test_console_traceback(
    shell: PositronShell, tmp_path: Path, mock_displayhook: Mock, monkeypatch
) -> None:
    # Ensure that we're in console mode.
    monkeypatch.setattr(shell, "session_mode", SessionMode.CONSOLE)

    # We follow the approach of IPython's test_ultratb.py, which is to create a temporary module,
    # prepend its parent directory to sys.path, import it, then run a cell that calls a function
    # from it.

    # Create a temporary module.
    file = tmp_path / "test_traceback.py"
    file.write_text(code)

    # Temporarily add the module to sys.path and call a function from it, which should error.
    with prepended_to_syspath(str(tmp_path)):
        shell.run_cell("import test_traceback; test_traceback.g()")

    # NOTE(seem): This is not elegant, but I'm not sure how else to test this than other than to
    # compare the beginning of each frame of the traceback. The escape codes make it particularly
    # challenging.

    path = str(alias_home(file))
    uri = file.expanduser().as_uri()

    # Define a few OSC8 escape codes for convenience.
    esc = "\x1b"
    osc8 = esc + "]8"
    st = esc + "\\"

    # Convenient reference to colors from the active scheme.
    colors = cast(Any, shell.InteractiveTB.Colors)

    # This template matches the beginning of each traceback frame. We don't check each entire frame
    # because syntax highlighted code is full of escape codes. For example, after removing
    # escape codes a formatted version of below might look like:
    #
    # File /private/var/folders/.../test_traceback.py:11, in func()
    #
    traceback_frame_header = "".join(
        [
            "File ",
            colors.filenameEm,
            # File paths are replaced with OSC8 links.
            osc8,
            ";line={line};",
            uri,
            st,
            path,
            ":{line}",
            osc8,
            ";;",
            st,
            colors.Normal,
            ", in ",
            colors.vName,
            "{func}",
            colors.valEm,
            "()",
            colors.Normal,
        ]
    )

    # Check that a single message was sent to the frontend.
    call_args_list = mock_displayhook.session.send.call_args_list
    assert len(call_args_list) == 1

    call_args = call_args_list[0]

    # Check that the message was sent over the "error" stream.
    assert call_args.args[1] == "error"

    exc_content = call_args.args[2]

    # Check that two frames were included (the top frame is included in the exception value below).
    traceback = exc_content["traceback"]
    assert len(traceback) == 2

    # Check the beginning of each frame.
    assert_ansi_string_startswith(traceback[0], traceback_frame_header.format(line=5, func="g"))
    assert_ansi_string_startswith(traceback[1], traceback_frame_header.format(line=2, func="f"))

    # Check the exception name.
    assert exc_content["ename"] == "Exception"

    # The exception value should include the top of the stack trace.
    assert_ansi_string_startswith(
        exc_content["evalue"], "This is an error!\nCell " + colors.filenameEm
    )


def test_notebook_traceback(
    shell: PositronShell, tmp_path: Path, mock_displayhook: Mock, monkeypatch
) -> None:
    # Ensure that we're in notebook mode.
    monkeypatch.setattr(shell, "session_mode", SessionMode.NOTEBOOK)

    # We follow the approach of IPython's test_ultratb.py, which is to create a temporary module,
    # prepend its parent directory to sys.path, import it, then run a cell that calls a function
    # from it.

    # Create a temporary module.
    file = tmp_path / "test_traceback.py"
    file.write_text(code)

    # Temporarily add the module to sys.path and call a function from it, which should error.
    with prepended_to_syspath(str(tmp_path)):
        shell.run_cell("import test_traceback; test_traceback.g()")

    # Check that a single message was sent to the frontend.
    call_args_list = mock_displayhook.session.send.call_args_list
    assert len(call_args_list) == 1

    call_args = call_args_list[0]

    # Check that the message was sent over the "error" stream.
    assert call_args.args[1] == "error"

    exc_content = call_args.args[2]

    # Check that we haven't removed any frames.
    # We don't check the traceback contents in this case since that's tested in IPython.
    assert len(exc_content["traceback"]) == 6

    # Check that we haven't modified any other contents.
    assert exc_content["ename"] == "Exception"
    assert exc_content["evalue"] == "This is an error!"


def assert_ansi_string_startswith(actual: str, expected: str) -> None:
    """
    Assert that an ansi-formatted string starts with an expected string, in a way that gets pytest
    to print a helpful diff.
    """
    # We manually trim each string instead of using str.startswith else pytest doesn't highlight
    # where strings differ. We compare reprs so that pytest displays escape codes instead of
    # interpreting them - it's easier to debug.
    length = min(len(actual), len(expected))
    actual = repr(actual[:length])
    expected = repr(expected[:length])
    assert actual == expected


def test_pinfo(shell: PositronShell, mock_help_service: Mock) -> None:
    """
    Redirect `object?` to the Positron help service's `show_help` method.
    """
    shell.run_cell("object?")

    mock_help_service.show_help.assert_called_once_with(object)


def test_pinfo_2(shell: PositronShell, tmp_path: Path, mock_ui_service: Mock) -> None:
    """
    Redirect `object??` to the Positron UI service's `open_editor` method.
    """
    # Create a temporary module using a predefined code snippet, so that we know the expected
    # file and line number where the object is defined.
    file = tmp_path / "test_pinfo_2.py"
    file.write_text(code)

    # Temporarily add the module to sys.path and run the `??` magic.
    with prepended_to_syspath(str(tmp_path)):
        shell.run_cell("import test_pinfo_2")
        shell.run_cell("test_pinfo_2.g??")

    # IPython normalizes the case of the file path.
    expected_file = os.path.normcase(file)
    mock_ui_service.open_editor.assert_called_once_with(expected_file, 4, 0)


def test_clear(shell: PositronShell, mock_ui_service: Mock) -> None:
    """
    Redirect `%clear` to the Positron UI service's `clear_console` method.
    """
    shell.run_cell("%clear")

    mock_ui_service.clear_console.assert_called_once_with()


def test_question_mark_help(shell: PositronShell, mock_help_service: Mock) -> None:
    """
    Redirect `?` to the Positron Help service.
    """

    shell.run_cell("?")

    mock_help_service.show_help.assert_called_once_with(
        "positron_ipykernel.utils.positron_ipykernel_usage"
    )


def test_console_warning(warning_kwargs):
    """
    Check message for warnings
    """
    filename = get_tmp_directory() + "/12345678.py"

    with pytest.warns() as record:
        _showwarning(filename=filename, **warning_kwargs)

        assert len(record) == 1
        assert record[0].filename == "POSITRON_CONSOLE"
        assert record[0].message == "this is a warning"


def test_console_warning_logger(caplog, warning_kwargs):
    """
    Check that Positron files are sent to logs
    """

    filename = "python_files/positron/positron_ipykernel/ui.py"

    with caplog.at_level(logging.WARNING):
        _showwarning(filename=filename, **warning_kwargs)
        assert "this is a warning" in caplog.text<|MERGE_RESOLUTION|>--- conflicted
+++ resolved
@@ -8,10 +8,8 @@
 from typing import Any, cast
 from unittest.mock import Mock
 
-<<<<<<< HEAD
 import pandas as pd
-=======
->>>>>>> bc297ee0
+import pytest
 from IPython.utils.syspathcontext import prepended_to_syspath
 from ipykernel.compiler import get_tmp_directory
 
@@ -32,7 +30,6 @@
 
 logger = logging.getLogger(__name__)
 
-import pytest
 
 @pytest.fixture
 def warning_kwargs():
