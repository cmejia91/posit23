{
  "name": "positron-r",
  "displayName": "%displayName%",
  "description": "%description%",
  "version": "0.0.2",
  "publisher": "vscode",
  "engines": {
    "vscode": "^1.65.0"
  },
  "categories": [
    "Programming Languages"
  ],
  "main": "./out/extension.js",
  "capabilities": {
    "untrustedWorkspaces": {
      "supported": "limited",
      "description": "%r.capabilities.untrustedWorkspaces.description%"
    }
  },
  "activationEvents": [
    "onStartupFinished"
  ],
  "contributes": {
    "commands": [
      {
        "command": "r.createNewFile",
        "category": "R",
        "title": "%r.command.createNewFile.title%",
        "shortTitle": "%r.menu.createNewFile.title%"
      },
      {
        "command": "r.insertPipe",
        "category": "R",
        "title": "%r.command.insertPipe.title%",
        "shortTitle": "%r.menu.insertPipe.title%",
        "enablement": "editorLangId == r && editorTextFocus"
      },
      {
        "command": "r.insertPipeConsole",
        "category": "R",
        "title": "%r.command.insertPipe.title%",
        "shortTitle": "%r.menu.insertPipe.title%",
        "enablement": "editorLangId == r && positronConsoleFocused"
      },
      {
        "command": "r.insertLeftAssignment",
        "category": "R",
        "title": "%r.command.insertLeftAssignment.title%",
        "shortTitle": "%r.menu.insertLeftAssignment.title%",
        "enablement": "editorLangId == r && editorTextFocus"
      },
      {
        "command": "r.insertLeftAssignmentConsole",
        "category": "R",
        "title": "%r.command.insertLeftAssignment.title%",
        "shortTitle": "%r.menu.insertLeftAssignment.title%",
        "enablement": "editorLangId == r && positronConsoleFocused"
      },
      {
        "command": "r.insertSection",
        "category": "R",
        "title": "%r.command.insertSection.title%",
        "shortTitle": "%r.menu.insertSection.title%",
        "enablement": "editorLangId == r"
      },
      {
        "command": "r.packageLoad",
        "category": "R",
        "title": "%r.command.packageLoad.title%",
        "shortTitle": "%r.menu.packageLoad.title%"
      },
      {
        "command": "r.packageBuild",
        "category": "R",
        "title": "%r.command.packageBuild.title%",
        "shortTitle": "%r.menu.packageBuild.title%"
      },
      {
        "command": "r.packageInstall",
        "category": "R",
        "title": "%r.command.packageInstall.title%",
        "shortTitle": "%r.menu.packageInstall.title%"
      },
      {
        "command": "r.packageTest",
        "category": "R",
        "title": "%r.command.packageTest.title%",
        "shortTitle": "%r.menu.packageTest.title%"
      },
      {
        "command": "r.useTestthat",
        "category": "R",
        "title": "%r.command.useTestthat.title%"
      },
      {
        "command": "r.useTest",
        "category": "R",
        "title": "%r.command.useTest.title%"
      },
      {
        "command": "r.packageCheck",
        "category": "R",
        "title": "%r.command.packageCheck.title%",
        "shortTitle": "%r.menu.packageCheck.title%"
      },
      {
        "command": "r.packageDocument",
        "category": "R",
        "title": "%r.command.packageDocument.title%",
        "shortTitle": "%r.menu.packageDocument.title%"
      },
      {
        "command": "r.sourceCurrentFile",
        "category": "R",
        "title": "%r.command.sourceCurrentFile.title%",
        "icon": "$(play)"
      }
    ],
    "configuration": {
      "type": "object",
      "title": "%r.configuration.title%",
      "properties": {
        "positron.r.kernel.path": {
          "scope": "window",
          "type": "string",
          "default": "",
          "description": "%r.configuration.kernelPath.description%"
        },
        "positron.r.kernel.logLevel": {
          "scope": "window",
          "type": "string",
          "enum": [
            "error",
            "warn",
            "info",
            "debug",
            "trace"
          ],
          "enumDescriptions": [
            "%r.configuration.logLevel.error.description%",
            "%r.configuration.logLevel.warn.description%",
            "%r.configuration.logLevel.info.description%",
            "%r.configuration.logLevel.debug.description%",
            "%r.configuration.logLevel.trace.description%"
          ],
          "default": "warn",
          "description": "%r.configuration.logLevel.description%"
        },
        "positron.r.kernel.env": {
          "scope": "window",
          "type": "object",
          "default": {},
          "description": "%r.configuration.env.description%"
        },
        "positron.r.trace.server": {
          "scope": "window",
          "type": "string",
          "enum": [
            "off",
            "messages",
            "verbose"
          ],
          "enumDescriptions": [
            "%r.configuration.tracing.off.description%",
            "%r.configuration.tracing.messages.description%",
            "%r.configuration.tracing.verbose.description%"
          ],
          "default": "off",
          "description": "%r.configuration.tracing.description%"
        },
        "positron.r.testing": {
          "type": "boolean",
          "default": true,
          "description": "%r.configuration.packageTesting.description%"
        },
        "positron.r.restoreWorkspace": {
          "scope": "window",
          "type": "boolean",
          "default": false,
          "description": "%r.configuration.restoreWorkspace.description%"
        },
        "positron.r.extraArguments": {
          "scope": "window",
          "type": "array",
          "items": {
            "type": "string"
          },
          "default": [],
          "description": "%r.configuration.extraArguments.description%"
        },
        "positron.r.quietMode": {
          "scope": "window",
          "type": "boolean",
          "default": false,
          "description": "%r.configuration.quietMode.description%"
        },
        "positron.r.pipe": {
          "type": "string",
          "default": "%r.configuration.pipe.native.token%",
          "enum": [
            "%r.configuration.pipe.native.token%",
            "%r.configuration.pipe.magrittr.token%"
          ],
          "enumDescriptions": [
            "%r.configuration.pipe.native.description%",
            "%r.configuration.pipe.magrittr.description%"
          ],
          "description": "%r.configuration.pipe%"
        }
      }
    },
    "configurationDefaults": {
      "[r]": {
        "editor.tabSize": 2,
        "editor.wordSeparators": "`~!@#$%^&*()-=+[{]}\\|;:'\",<>/?"
      }
    },
    "languages": [
      {
        "id": "r",
        "extensions": [
          ".R",
          ".r",
          ".rprofile"
        ],
        "aliases": [
          "R",
          "r"
        ],
        "filenames": [
          "NAMESPACE"
        ],
        "configuration": "./language-configuration/r-language-configuration.json"
      },
      {
        "id": "debian-control-file",
        "extensions": [
          ".Rproj",
          ".dcf"
        ],
        "aliases": [
          "R DCF"
        ],
        "filenames": [
          "DESCRIPTION",
          ".lintr"
        ],
        "configuration": "./language-configuration/dcf-language-configuration.json"
      },
      {
        "id": "r-pkg-docs",
        "aliases": [
          "R documentation",
          "r documentation"
        ],
        "extensions": [
          ".rd",
          ".Rd"
        ],
        "configuration": "./language-configuration/r-docs-language-configuration.json"
      },
      {
        "id": "json",
        "aliases": [
          "renv lockfile"
        ],
        "filenames": [
          "renv.lock"
        ]
      }
    ],
    "grammars": [
      {
        "language": "r",
        "scopeName": "source.r",
        "path": "./syntaxes/r.tmGrammar.gen.json"
      },
      {
        "language": "debian-control-file",
        "scopeName": "source.dcf",
        "path": "./syntaxes/dcf.tmLanguage.json",
        "embeddedLanguages": {
          "meta.embedded.block.r": "r"
        }
      },
      {
        "language": "r-pkg-docs",
        "scopeName": "source.rdocs",
        "path": "./syntaxes/rd.tmLanguage.json"
      }
    ],
    "keybindings": [
      {
        "command": "r.insertPipe",
        "key": "ctrl+shift+m",
        "mac": "cmd+shift+m",
        "when": "editorLangId == r && editorTextFocus"
      },
      {
        "command": "r.insertPipeConsole",
        "key": "ctrl+shift+m",
        "mac": "cmd+shift+m",
        "when": "editorLangId == r && positronConsoleFocused"
      },
      {
        "command": "r.insertLeftAssignment",
        "key": "alt+-",
        "mac": "alt+-",
        "when": "editorLangId == r && editorTextFocus"
      },
      {
        "command": "r.insertLeftAssignmentConsole",
        "key": "alt+-",
        "mac": "alt+-",
        "when": "editorLangId == r && positronConsoleFocused"
      },
      {
        "command": "r.packageLoad",
        "key": "ctrl+shift+l",
        "mac": "cmd+shift+l",
        "when": "isRPackage"
      },
      {
        "command": "r.packageInstall",
        "key": "ctrl+shift+b",
        "mac": "cmd+shift+b",
        "when": "isRPackage"
      },
      {
        "command": "r.packageTest",
        "key": "ctrl+shift+t",
        "mac": "cmd+shift+t",
        "when": "isRPackage"
      },
      {
        "command": "r.packageCheck",
        "key": "ctrl+shift+e",
        "mac": "cmd+shift+e",
        "when": "isRPackage"
      },
      {
        "command": "r.packageDocument",
        "key": "ctrl+shift+d",
        "mac": "cmd+shift+d",
        "when": "isRPackage"
      },
      {
        "command": "r.sourceCurrentFile",
        "key": "ctrl+shift+enter",
        "mac": "cmd+shift+enter",
        "when": "editorLangId == r"
      },
      {
        "command": "r.insertSection",
        "key": "ctrl+k h",
        "mac": "cmd+k h",
        "when": "editorLangId == r"
      }
    ],
    "menus": {
      "commandPalette": [
        {
          "category": "R",
          "command": "r.sourceCurrentFile",
          "icon": "$(play)",
          "title": "%r.command.sourceCurrentFile.title%",
          "when": "editorLangId == r"
        },
        {
          "category": "R",
          "command": "r.insertPipe",
          "when": "editorLangId == r && editorTextFocus"
        },
        {
          "category": "R",
          "command": "r.insertPipeConsole",
          "when": "editorLangId == r && positronConsoleFocused"
        },
        {
          "category": "R",
          "command": "r.insertLeftAssignment",
          "when": "editorLangId == r && editorTextFocus"
        },
        {
          "category": "R",
          "command": "r.insertLeftAssignmentConsole",
          "when": "editorLangId == r && positronConsoleFocused"
        },
        {
          "category": "R",
          "command": "r.insertSection",
          "when": "editorLangId == r"
        },
        {
          "category": "R",
          "command": "r.packageLoad",
          "when": "isRPackage"
        },
        {
          "category": "R",
          "command": "r.packageBuild",
          "when": "isRPackage"
        },
        {
          "category": "R",
          "command": "r.packageTest",
          "when": "isRPackage"
        },
        {
          "category": "R",
          "command": "r.packageCheck",
          "when": "isRPackage"
        }
      ],
      "file/newFile": [
        {
          "command": "r.createNewFile",
          "group": "file",
          "when": "!virtualWorkspace"
        }
      ],
      "editor/context": [
        {
          "command": "r.sourceCurrentFile",
          "group": "R",
          "title": "%r.command.sourceCurrentFile.title%",
          "when": "editorLangId == r"
        }
      ],
      "editor/title/run": [
        {
          "command": "r.sourceCurrentFile",
          "group": "navigation@0",
          "icon": "$(play)",
          "title": "%r.command.sourceCurrentFile.title%",
          "when": "resourceLangId == r && !isInDiffEditor"
        }
      ]
    },
    "viewsWelcome": [
      {
        "view": "testing",
        "contents": "Workspace does not appear to be an R package.",
        "when": "!isRPackage"
      },
      {
        "view": "testing",
        "contents": "R tests can appear here if the package uses testthat and the setting Positron > R: Testing is set to 'true'.\n[Adjust this setting](command:workbench.action.openSettings?\"positron.r.testing\")",
        "when": "isRPackage && !config.positron.r.testing"
      },
      {
        "view": "testing",
        "contents": "Package does not appear to use testthat.\n[Configure testhat for R](command:r.useTestthat)",
        "when": "isRPackage && config.positron.r.testing && !testthatIsConfigured"
      },
      {
        "view": "testing",
        "contents": "No testthat tests found.\n[Add a test](command:r.useTest)",
        "when": "isRPackage && config.positron.r.testing && testthatIsConfigured && !testthatHasTests"
      }
    ],
    "taskDefinitions": [
      {
        "type": "rPackageTask",
        "when": "isRPackage"
      }
    ],
    "debuggers": [
      {
        "type": "ark",
        "label": "R Debugger"
      }
    ],
    "notebookRenderer": [
      {
        "id": "positron.r.htmlwidget",
        "displayName": "R HTML Widget",
        "mimeTypes": [
          "application/vnd.r.htmlwidget"
        ],
        "entrypoint": "resources/js/htmlwidget.js"
      }
    ],
    "languageRuntimes": [
      {
        "languageId": "r"
      }
    ]
  },
  "scripts": {
    "vscode:prepublish": "yarn run compile",
    "install-kernel": "ts-node scripts/install-kernel.ts",
    "compile-syntax": "ts-node scripts/compile-syntax.ts",
    "compile": "tsc -p ./",
    "watch": "tsc -watch -p ./",
    "pretest": "yarn run compile && yarn run lint",
    "postinstall": "ts-node scripts/post-install.ts",
    "lint": "eslint src --ext ts",
    "test": "node ./out/test/runTest.js",
    "test-amalthea": "cd amalthea && cargo test"
  },
  "extensionDependencies": [
    "vscode.jupyter-adapter"
  ],
  "devDependencies": {
    "@types/decompress": "^4.2.7",
    "@types/glob": "^7.2.0",
    "@types/mocha": "^9.1.0",
    "@types/node": "14.x",
    "@types/split2": "^4.2.2",
    "@types/which": "^3.0.0",
    "@typescript-eslint/eslint-plugin": "^5.12.1",
    "@typescript-eslint/parser": "^5.12.1",
    "@vscode/test-electron": "^2.1.2",
    "decompress": "^4.2.1",
    "eslint": "^8.9.0",
    "glob": "^7.2.0",
    "mocha": "^9.2.1",
    "ts-node": "^10.9.1",
    "typescript": "^4.5.5",
    "vsce": "^2.11.0"
  },
  "dependencies": {
    "p-queue": "^6.6.2",
    "split2": "^4.2.0",
    "vscode-languageclient": "^9.0.1",
    "web-tree-sitter": "^0.20.8",
    "winreg": "^1.2.5"
  },
  "repository": {
    "type": "git",
    "url": "https://github.com/posit-dev/amalthea"
  },
  "positron": {
    "binaryDependencies": {
<<<<<<< HEAD
      "ark": "0.1.76"
    },
    "minimumRVersion": "4.2.0"
=======
      "ark": "0.1.78"
    }
>>>>>>> 5b909f64
  }
}<|MERGE_RESOLUTION|>--- conflicted
+++ resolved
@@ -533,13 +533,8 @@
   },
   "positron": {
     "binaryDependencies": {
-<<<<<<< HEAD
-      "ark": "0.1.76"
+      "ark": "0.1.78"
     },
     "minimumRVersion": "4.2.0"
-=======
-      "ark": "0.1.78"
-    }
->>>>>>> 5b909f64
-  }
+ }
 }