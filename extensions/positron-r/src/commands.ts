/*---------------------------------------------------------------------------------------------
 *  Copyright (C) 2022 Posit Software, PBC. All rights reserved.
 *--------------------------------------------------------------------------------------------*/

import * as vscode from 'vscode';
import * as positron from 'positron';

import { adaptJupyterKernel } from './kernel';

export async function registerCommands(context: vscode.ExtensionContext) {

	const isRPackage = await detectRPackage();
	vscode.commands.executeCommand('setContext', 'isRPackage', isRPackage);

	context.subscriptions.push(
		// Command used to register the ARK kernel with the Jupyter Adapter
		// extension. Typically run only once to set up the kernel.
		vscode.commands.registerCommand('r.setKernelPath', () => {
			// Get the existing kernel path setting
			const settingPath = vscode.workspace.getConfiguration('positron.r').get<string>('kernel.path');

			// Prompt the user to select a file
			vscode.window.showOpenDialog({
				canSelectFiles: true,
				canSelectFolders: false,
				canSelectMany: false,
				defaultUri: settingPath ? vscode.Uri.file(settingPath) : undefined,
				openLabel: 'Select Kernel'
			}).then((kernelPaths) => {
				if (kernelPaths && kernelPaths.length > 0) {
					// Only use the first file selected (there should only be one!)
					const fsPath = kernelPaths[0].fsPath;

					// Update the setting with the value the user entered
					vscode.workspace.getConfiguration('positron.r').update('kernel.path', fsPath, true);

					// Register the kernel with the Jupyter Adapter extension
					adaptJupyterKernel(context, fsPath);
				}
			});
		}),

		// Command used to create new R files
		vscode.commands.registerCommand('r.createNewFile', () => {
			vscode.workspace.openTextDocument({ language: 'r' }).then((newFile) => {
				vscode.window.showTextDocument(newFile);
			});
		}),

<<<<<<< HEAD
		vscode.commands.registerCommand('r.packageLoad', () => {
			positron.runtime.executeCode('r', 'devtools::load_all()', true);
		}),

		vscode.commands.registerCommand('r.packageBuild', () => {
			positron.runtime.executeCode('r', 'devtools::build()', true);
		}),

		vscode.commands.registerCommand('r.packageTest', () => {
			positron.runtime.executeCode('r', 'devtools::test()', true);
		}),

		vscode.commands.registerCommand('r.packageCheck', () => {
			positron.runtime.executeCode('r', 'devtools::check()', true);
		})

=======
		// Command used to source the current file
		vscode.commands.registerCommand('r.sourceCurrentFile', async () => {
			// Get the active text editor
			const editor = vscode.window.activeTextEditor;
			if (!editor) {
				// No editor; nothing to do
				return;
			}

			const filePath = editor.document.uri.fsPath;
			if (!filePath) {
				// File is unsaved; show a warning
				vscode.window.showWarningMessage('Cannot source unsaved file.');
				return;
			}

			try {
				// Check to see if the fsPath is an actual path to a file using
				// the VS Code file system API.
				const fsStat = await vscode.workspace.fs.stat(vscode.Uri.file(filePath));

				// In the future, we will want to shorten the path by making it
				// relative to the current directory; doing so, however, will
				// require the kernel to alert us to the current working directory,
				// or provide a method for asking it to create the `source()`
				// command. For now, just use the full path.
				if (fsStat) {
					const command = `source('${filePath}')`;
					positron.runtime.executeCode('r', command, true);
				}
			} catch (e) {
				// This is not a valid file path, which isn't an error; it just
				// means the active editor has something loaded into it that
				// isn't a file on disk.  In Positron, there is currently a bug
				// which causes the REPL to act like an active editor. See:
				//
				// https://github.com/rstudio/positron/issues/780
			}
		}),
>>>>>>> 7d517062
	);
}

async function detectRPackage(): Promise<boolean> {
	if (vscode.workspace.workspaceFolders !== undefined) {
		const folderUri = vscode.workspace.workspaceFolders[0].uri;
		const fileUri = vscode.Uri.joinPath(folderUri, 'DESCRIPTION');
		try {
			const bytes = await vscode.workspace.fs.readFile(fileUri);
			const descriptionText = Buffer.from(bytes).toString('utf8');
			const descriptionLines = descriptionText.split(/(\r?\n)/);
			const descStartsWithPackage = descriptionLines[0].startsWith('Package:');
			const typeLines = descriptionLines.filter(line => line.startsWith('Type:'));
			const typeIsPackage = typeLines.length === 0 || typeLines[0].includes('Package');
			return descStartsWithPackage && typeIsPackage;
		} catch { }
	}
	return false;
}<|MERGE_RESOLUTION|>--- conflicted
+++ resolved
@@ -47,7 +47,6 @@
 			});
 		}),
 
-<<<<<<< HEAD
 		vscode.commands.registerCommand('r.packageLoad', () => {
 			positron.runtime.executeCode('r', 'devtools::load_all()', true);
 		}),
@@ -64,7 +63,6 @@
 			positron.runtime.executeCode('r', 'devtools::check()', true);
 		})
 
-=======
 		// Command used to source the current file
 		vscode.commands.registerCommand('r.sourceCurrentFile', async () => {
 			// Get the active text editor
@@ -104,7 +102,6 @@
 				// https://github.com/rstudio/positron/issues/780
 			}
 		}),
->>>>>>> 7d517062
 	);
 }
 
