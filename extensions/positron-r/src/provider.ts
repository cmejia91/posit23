/*---------------------------------------------------------------------------------------------
 *  Copyright (C) 2023-2024 Posit Software, PBC. All rights reserved.
 *--------------------------------------------------------------------------------------------*/

import * as fs from 'fs';
import * as path from 'path';
import * as os from 'os';
import * as semver from 'semver';
import * as vscode from 'vscode';
import * as which from 'which';
import * as positron from 'positron';
import * as crypto from 'crypto';

<<<<<<< HEAD
import { RInstallation, RMetadataExtra } from './r-installation';
=======
import { RInstallation, getRHomePath } from './r-installation';
import { RRuntime, createJupyterKernelExtra, createJupyterKernelSpec } from './runtime';
import { RRuntimeManager } from './runtime-manager';
import { Logger } from './extension';
import { readLines } from './util';
import { HKEY } from '@vscode/windows-registry';

const initialDynState = {
	inputPrompt: '>',
	continuationPrompt: '+',
} as positron.LanguageRuntimeDynState;

/**
 * Provides a single R language runtime for Positron; implements
 * positron.LanguageRuntimeProvider.
 *
 * @param context The extension context.
 */
export class RRuntimeProvider implements positron.LanguageRuntimeProvider {

	/**
	 * Constructor.
	 * @param context The extension context.
	 */
	constructor(
		private readonly context: vscode.ExtensionContext
	) { }

	async provideLanguageRuntime(runtimeMetadata: positron.LanguageRuntimeMetadata, token: vscode.CancellationToken): Promise<positron.LanguageRuntime> {

		const rHomePath = getRHomePath(runtimeMetadata.runtimePath);
		if (!rHomePath) {
			throw new Error(`Cannot find R_HOME for ${runtimeMetadata.runtimePath}`);
		}
		const kernelSpec = createJupyterKernelSpec(this.context,
			rHomePath,
			runtimeMetadata.runtimeName);

		const extra = createJupyterKernelExtra();

		// Use existing runtime if it present.
		if (RRuntimeManager.instance.hasRuntime(runtimeMetadata.runtimeId)) {
			return RRuntimeManager.instance.getRuntime(runtimeMetadata.runtimeId);
		}

		// No existing runtime with this ID; create a new one.
		const runtime = new RRuntime(this.context, kernelSpec, runtimeMetadata,
			initialDynState, extra);
		RRuntimeManager.instance.setRuntime(runtimeMetadata.runtimeId, runtime);
		return runtime;
	}
}
>>>>>>> 88413d53

/**
 * Discovers R language runtimes for Positron; implements
 * positron.LanguageRuntimeDiscoverer.
 *
 * @param context The extension context.
 */
export async function* rRuntimeDiscoverer(
	context: vscode.ExtensionContext
): AsyncGenerator<positron.LanguageRuntimeMetadata> {
	let rInstallations: Array<RInstallation> = [];
	const binaries = new Set<string>();

	// look for R executables in the well-known place(s) for R installations on this OS
	const hqBinaries = discoverHQBinaries();
	for (const b of hqBinaries) {
		binaries.add(b);
	}

	// other places we might find an R binary
	const possibleBinaries = [
		'/usr/bin/R',
		'/usr/local/bin/R',
		'/opt/local/bin/R',
		'/opt/homebrew/bin/R'
	];
	const moreBinaries = possibleBinaries
		.filter(b => fs.existsSync(b))
		.map(b => fs.realpathSync(b));
	for (const b of moreBinaries) {
		binaries.add(b);
	}

	// make sure we include the "current" version of R, for some definition of "current"
	// we've probably already discovered it, but we still want to single it out, so that we mark
	// that particular R installation as the current one
	const curBin = await findCurrentRBinary();
	if (curBin) {
		rInstallations.push(new RInstallation(curBin, true));
		binaries.delete(curBin);
	}

	binaries.forEach((b: string) => {
		rInstallations.push(new RInstallation(b));
	});

	// TODO: possible future intervention re: non-orthogonal R installations
	// * Alert the user they have more R installations?
	// * Offer to make installations orthogonal?
	// * Offer to switch the current version of R?
	// for now, we drop non-orthogonal, not-current R installations
	// NOTE: this is also where we drop potential R installations that do not pass validity checks
	rInstallations = rInstallations.filter(r => r.valid && (r.current || r.orthogonal));

	// FIXME? should I explicitly check that there is <= 1 R installation
	// marked as 'current'?

	rInstallations.sort((a, b) => {
		if (a.current || b.current) {
			// always put the current R version first
			return Number(b.current) - Number(a.current);
		}
		// otherwise, sort by version number, descending
		// break ties by architecture
		// (currently taking advantage of the fact that 'aarch64' > 'x86_64')
		return semver.compare(b.semVersion, a.semVersion) || a.arch.localeCompare(b.arch);
	});

	// For now, we recommend the first R runtime for the workspace based on a set of
	// non-runtime-specific heuristics.
	// In the future, we will use more sophisticated heuristics, such as
	// checking an renv lockfile for a match against a system version of R.
	let recommendedForWorkspace = await shouldRecommendForWorkspace();

	// Loop over the R installations and create a language runtime for each one.
	for (const rInst of rInstallations) {

		// Is the runtime path within the user's home directory?
		const homedir = os.homedir();
		const isUserInstallation = rInst.binpath.startsWith(homedir);

		// Create the runtime path.
		// TODO@softwarenerd - We will need to update this for Windows.
		const runtimePath = os.platform() !== 'win32' && isUserInstallation ?
			path.join('~', rInst.binpath.substring(homedir.length)) :
			rInst.binpath;

		// Does the runtime path have 'homebrew' as a component? (we assume that
		// it's a Homebrew installation if it does)
		const isHomebrewInstallation = rInst.binpath.includes('/homebrew/');

		const runtimeSource = isHomebrewInstallation ? 'Homebrew' :
			isUserInstallation ?
				'User' : 'System';

		// Short name shown to users (when disambiguating within a language)
		let runtimeShortName = rInst.version;

		// If there is another R installation with the same version but different architecture,
		// then disambiguate by appending the architecture to the runtime name.
		// For example, if x86_64 and arm64 versions of R 4.4.0 exist simultaneously.
		for (const otherRInst of rInstallations) {
			if (rInst.version === otherRInst.version && rInst.arch !== otherRInst.arch) {
				runtimeShortName = `${runtimeShortName} (${rInst.arch})`;
				break;
			}
		}

		// Full name shown to users
		const runtimeName = `R ${runtimeShortName}`;

		// Get the version of this extension from package.json so we can pass it
		// to the adapter as the implementation version.
		const packageJson = require('../package.json');
		const rVersion = rInst.version;

		// Create a stable ID for the runtime based on the interpreter path and version.
		const digest = crypto.createHash('sha256');
		digest.update(rInst.binpath);
		digest.update(rVersion);
		const runtimeId = digest.digest('hex').substring(0, 32);

		// Define the startup behavior; request immediate startup if this is the
		// recommended runtime for the workspace.
		const startupBehavior = recommendedForWorkspace ?
			positron.LanguageRuntimeStartupBehavior.Immediate :
			positron.LanguageRuntimeStartupBehavior.Implicit;

		// Ensure we only recommend one runtime for the workspace.
		recommendedForWorkspace = false;

		// Save the R home path and binary path as extra data.
		const extraRuntimeData: RMetadataExtra = {
			homepath: rInst.homepath,
			binpath: rInst.binpath,
		};

		const metadata: positron.LanguageRuntimeMetadata = {
			runtimeId,
			runtimeName,
			runtimeShortName,
			runtimePath,
			runtimeVersion: packageJson.version,
			runtimeSource,
			languageId: 'r',
			languageName: 'R',
			languageVersion: rVersion,
			base64EncodedIconSvg:
				fs.readFileSync(
					path.join(context.extensionPath, 'resources', 'branding', 'r-icon.svg')
				).toString('base64'),
			sessionLocation: positron.LanguageRuntimeSessionLocation.Workspace,
			startupBehavior,
			extraRuntimeData
		};

		// Create an adapter for the kernel to fulfill the LanguageRuntime interface.
		yield metadata;
	}
}

// directory(ies) where this OS is known to keep its R installations
function rHeadquarters(): string[] {
	switch (process.platform) {
		case 'darwin':
			return [path.join('/Library', 'Frameworks', 'R.framework', 'Versions')];
		case 'linux':
			return [path.join('/opt', 'R')];
		case 'win32': {
			const paths = [
				// @kevinushey likes to install R here because it does not require administrator
				// privileges to access
				'C:\\R',
				path.join(process.env['ProgramW6432'] || 'C:\\Program Files', 'R')
			];
			if (process.env['LOCALAPPDATA']) {
				paths.push(path.join(process.env['LOCALAPPDATA'], 'Programs', 'R'));
			}
			return [...new Set(paths)];
		}
		default:
			throw new Error('Unsupported platform');
	}
}

function firstExisting(base: string, fragments: string[]): string {
	const potentialPaths = fragments.map(f => path.join(base, f));
	const existingPath = potentialPaths.find(p => fs.existsSync(p));
	return existingPath || '';
}

function discoverHQBinaries(): string[] {
	const hqDirs = rHeadquarters()
		.filter(dir => fs.existsSync(dir));
	if (hqDirs.length === 0) {
		return [];
	}

	const versionDirs = hqDirs
		.map(hqDir => fs.readdirSync(hqDir).map(file => path.join(hqDir, file)))
		// Windows: rig creates 'bin/', which is a directory of .bat files (at least, for now)
		// https://github.com/r-lib/rig/issues/189
		.map(listing => listing.filter(path => !path.endsWith('bin')))
		// macOS: 'Current', if it exists, is a symlink to an actual version
		.map(listing => listing.filter(path => !path.endsWith('Current')));

	// On Windows:
	// In the case that both (1) and (2) exist we prefer (1).
	// (1) C:\Program Files\R\R-4.3.2\bin\x64\R.exe
	// (2) C:\Program Files\R\R-4.3.2\bin\R.exe
	// Assuming we support R >= 4.2, we don't need to consider bin\i386\R.exe.
	const binaries = versionDirs
		.map(vd => vd.map(x => firstExisting(x, binFragments())))
		.flat()
		// macOS: By default, the CRAN installer deletes previous R installations, but sometimes
		// it doesn't do a thorough job of it and a nearly-empty version directory lingers on.
		.filter(b => fs.existsSync(b));
	return binaries;
}

function binFragments(): string[] {
	switch (process.platform) {
		case 'darwin':
			return [path.join('Resources', 'bin', 'R')];
		case 'linux':
			return [path.join('bin', 'R')];
		case 'win32':
			return [
				path.join('bin', 'x64', 'R.exe'),
				path.join('bin', 'R.exe')
			];
		default:
			throw new Error('Unsupported platform');
	}
}

async function findCurrentRBinary(): Promise<string | undefined> {
	if (os.platform() === 'win32') {
		const registryBinary = findCurrentRBinaryFromRegistry();
		if (registryBinary) {
			return registryBinary;
		}
	}

	const whichR = await which('R', { nothrow: true }) as string;
	if (whichR) {
		if (os.platform() === 'win32') {
			// rig puts {R Headquarters}/bin on the PATH, so that is probably how we got here.
			// (The CRAN installer does NOT put R on the PATH.)
			// In the rig scenario, `whichR` is anticipated to be a batch file that launches the
			// current version of R ('default' in rig-speak):
			// Example filepath: C:\Program Files\R\bin\R.bat
			// Typical contents of this file:
			// ::4.3.2
			// @"C:\Program Files\R\R-4.3.2\bin\R" %*
			// How it looks when r-devel is current:
			// ::devel
			// @"C:\Program Files\R\R-devel\bin\R" %*
			// Note that this is not our preferred x64 binary, so we try to convert it.
			if (path.extname(whichR).toLowerCase() === '.bat') {
				const batLines = readLines(whichR);
				const re = new RegExp(`^@"(.+R-(devel|[0-9]+[.][0-9]+[.][0-9]+).+)" %[*]$`);
				const match = batLines.find((x: string) => re.test(x))?.match(re);
				if (match) {
					const whichRMatched = match[1];
					const whichRHome = getRHomePath(whichRMatched);
					if (!whichRHome) {
						Logger.info(`Failed to get R home path from ${whichRMatched}`);
						return undefined;
					}
					// we prefer the x64 binary
					const whichRResolved = firstExisting(whichRHome, binFragments());
					if (whichRResolved) {
						Logger.info(`Resolved R binary at ${whichRResolved}`);
						return whichRResolved;
					} else {
						Logger.info(`Can\'t find R binary within ${whichRHome}`);
						return undefined;
					}
				}
			}
			// TODO: handle the case where whichR isn't picking up the rig case; do people do this,
			// meaning put R on the PATH themselves, on Windows?
		} else {
			const whichRCanonical = fs.realpathSync(whichR);
			Logger.info(`Resolved R binary at ${whichRCanonical}`);
			return whichRCanonical;
		}
	}
}

async function findCurrentRBinaryFromRegistry(): Promise<string | undefined> {
	const userPath = await getRegistryInstallPath('HKEY_CURRENT_USER');
	const machinePath = await getRegistryInstallPath('HKEY_LOCAL_MACHINE');
	if (!userPath && !machinePath) {
		return undefined;
	}
	const installPath = userPath || machinePath || '';

	const binPath = firstExisting(installPath, binFragments());
	if (!binPath) {
		return undefined;
	}
	Logger.info(`Identified the current version of R from the registry: ${binPath}`);

	return binPath;
}

async function getRegistryInstallPath(hive: 'HKEY_CURRENT_USER' | 'HKEY_LOCAL_MACHINE'): Promise<string | undefined> {
	// 'R64' here is another place where we explicitly ignore 32-bit R
	const R64_KEY: string = 'Software\\R-Core\\R64';
	const registry = await import('@vscode/windows-registry');

	try {
		Logger.info(`Checking for 'InstallPath' in registry key ${R64_KEY} for hive ${hive}`);
		const pth = registry.GetStringRegKey(hive as HKEY, R64_KEY, 'InstallPath') || '';
		return pth;
	} catch (err) {
		Logger.info(err as string);
		return undefined;
	}
}

// Should we recommend an R runtime for the workspace?
async function shouldRecommendForWorkspace(): Promise<boolean> {
	// Check if the workspace contains R-related files.
	const globs = [
		'**/*.R',
		'**/*.Rmd',
		'.Rprofile',
		'renv.lock',
		'.Rbuildignore',
		'.Renviron',
		'*.Rproj'
	];
	// Convert to the glob format used by vscode.workspace.findFiles.
	const glob = `{${globs.join(',')}}`;
	if (await hasFiles(glob)) {
		return true;
	}

	// Check if the workspace is empty and the user is an RStudio user.
	if (!(await hasFiles('**/*')) && isRStudioUser()) {
		return true;
	}

	return false;
}

// Check if the current workspace contains files matching a glob pattern.
async function hasFiles(glob: string): Promise<boolean> {
	// Exclude node_modules for performance reasons
	return (await vscode.workspace.findFiles(glob, '**/node_modules/**', 1)).length > 0;
}

/**
 * Attempts to heuristically determine if the user is an RStudio user by
 * checking for recently modified files in RStudio's state directory.
 *
 * @returns true if the user is an RStudio user, false otherwise
 */
function isRStudioUser(): boolean {
	try {
		const filenames = fs.readdirSync(rstudioStateFolderPath());
		const today = new Date();
		const thirtyDaysAgo = new Date(new Date().setDate(today.getDate() - 30));
		const recentlyModified = new Array<boolean>();
		filenames.forEach(file => {
			const stats = fs.statSync(rstudioStateFolderPath(file));
			recentlyModified.push(stats.mtime > thirtyDaysAgo);
		});
		return recentlyModified.some(bool => bool === true);
	} catch { }
	return false;
}

/**
 * Returns the path to RStudio's state folder directory. Doesn't currently work
 * on Windows; see XDG specification for the correct path there.
 *
 * @param pathToAppend The path to append, if any
 * @returns The path to RStudio's state folder directory.
 */
function rstudioStateFolderPath(pathToAppend = ''): string {
	// TODO: Windows
	const newPath = path.join(process.env.HOME!, '.local/share/rstudio', pathToAppend);
	return newPath;
}<|MERGE_RESOLUTION|>--- conflicted
+++ resolved
@@ -11,62 +11,7 @@
 import * as positron from 'positron';
 import * as crypto from 'crypto';
 
-<<<<<<< HEAD
 import { RInstallation, RMetadataExtra } from './r-installation';
-=======
-import { RInstallation, getRHomePath } from './r-installation';
-import { RRuntime, createJupyterKernelExtra, createJupyterKernelSpec } from './runtime';
-import { RRuntimeManager } from './runtime-manager';
-import { Logger } from './extension';
-import { readLines } from './util';
-import { HKEY } from '@vscode/windows-registry';
-
-const initialDynState = {
-	inputPrompt: '>',
-	continuationPrompt: '+',
-} as positron.LanguageRuntimeDynState;
-
-/**
- * Provides a single R language runtime for Positron; implements
- * positron.LanguageRuntimeProvider.
- *
- * @param context The extension context.
- */
-export class RRuntimeProvider implements positron.LanguageRuntimeProvider {
-
-	/**
-	 * Constructor.
-	 * @param context The extension context.
-	 */
-	constructor(
-		private readonly context: vscode.ExtensionContext
-	) { }
-
-	async provideLanguageRuntime(runtimeMetadata: positron.LanguageRuntimeMetadata, token: vscode.CancellationToken): Promise<positron.LanguageRuntime> {
-
-		const rHomePath = getRHomePath(runtimeMetadata.runtimePath);
-		if (!rHomePath) {
-			throw new Error(`Cannot find R_HOME for ${runtimeMetadata.runtimePath}`);
-		}
-		const kernelSpec = createJupyterKernelSpec(this.context,
-			rHomePath,
-			runtimeMetadata.runtimeName);
-
-		const extra = createJupyterKernelExtra();
-
-		// Use existing runtime if it present.
-		if (RRuntimeManager.instance.hasRuntime(runtimeMetadata.runtimeId)) {
-			return RRuntimeManager.instance.getRuntime(runtimeMetadata.runtimeId);
-		}
-
-		// No existing runtime with this ID; create a new one.
-		const runtime = new RRuntime(this.context, kernelSpec, runtimeMetadata,
-			initialDynState, extra);
-		RRuntimeManager.instance.setRuntime(runtimeMetadata.runtimeId, runtime);
-		return runtime;
-	}
-}
->>>>>>> 88413d53
 
 /**
  * Discovers R language runtimes for Positron; implements
