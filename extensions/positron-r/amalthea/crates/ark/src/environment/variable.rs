//
// variable.rs
//
// Copyright (C) 2023 by Posit Software, PBC
//
//

use harp::environment::BindingValue;
use harp::utils::r_altrep_class;
use harp::utils::r_is_s4;
use harp::utils::r_vec_shape;
use harp::utils::r_vec_type;
use harp::utils::pairlist_size;
use harp::utils::r_classes;
use harp::utils::r_is_altrep;
use harp::utils::r_is_simple_vector;
use itertools::Itertools;

use harp::environment::Binding;
use harp::environment::Environment;
use harp::exec::RFunction;
use harp::exec::RFunctionExt;
use harp::exec::r_try_catch_error;
use harp::object::RObject;
use harp::r_symbol;
use harp::symbol::RSymbol;
use harp::utils::r_assert_type;
use harp::utils::r_inherits;
use harp::utils::r_is_null;
use harp::utils::r_typeof;
use harp::vector::CharacterVector;
use harp::vector::Vector;
use harp::vector::collapse;
use libR_sys::*;
use serde::Deserialize;
use serde::Serialize;

/// Represents the supported kinds of variable values.
#[derive(Debug, Serialize, Deserialize, Clone, PartialEq)]
#[serde(rename_all = "snake_case")]
pub enum ValueKind {
    /// A length-1 logical vector
    Boolean,

    /// A raw byte array
    Bytes,

    /// A collection of unnamed values; usually a vector
    Collection,

    /// Empty/missing values such as NULL, NA, or missing
    Empty,

    /// A function, method, closure, or other callable object
    Function,

    /// Named lists of values, such as lists and (hashed) environments
    Map,

    /// A number, such as an integer or floating-point value
    Number,

    /// A value of an unknown or unspecified type
    Other,

    /// A character string
    String,

    /// A table, dataframe, 2D matrix, or other two-dimensional data structure
    Table,
}

/// Represents the serialized form of an environment variable.
#[derive(Debug, Serialize, Deserialize, Clone)]
pub struct EnvironmentVariable {
    /** The access key; not displayed to the user, but used to form path accessors */
    pub access_key: String,

    /** The environment variable's name, formatted for display */
    pub display_name: String,

    /** The environment variable's value, formatted for display */
    pub display_value: String,

    /** The environment variable's type, formatted for display */
    pub display_type: String,

    /** Extended type information */
    pub type_info: String,

    /** The environment variable's value kind (string, number, etc.) */
    pub kind: ValueKind,

    /** The number of elements in the variable's value, if applicable */
    pub length: usize,

    /** The size of the variable's value, in bytes */
    pub size: usize,

    /** True if the variable contains other variables */
    pub has_children: bool,

    /** True if the 'value' field was truncated to fit in the message */
    pub is_truncated: bool,
}

pub struct WorkspaceVariableDisplayValue {
    pub display_value: String,
    pub is_truncated: bool
}

impl WorkspaceVariableDisplayValue {
    fn new(display_value: String, is_truncated: bool) -> Self {
        WorkspaceVariableDisplayValue {
            display_value,
            is_truncated
        }
    }

    fn empty() -> Self {
        Self::new(String::from(""), false)
    }

    pub fn from(value: SEXP) -> Self {
        let rtype = r_typeof(value);
        if r_is_simple_vector(value) {
            let formatted = collapse(value, " ", 100, if rtype == STRSXP { "\"" } else { "" }).unwrap();
            Self::new(formatted.result, formatted.truncated)
        } else if rtype == VECSXP && ! unsafe{r_inherits(value, "POSIXlt")}{
            // This includes data frames
            Self::empty()
        } else if rtype == LISTSXP {
            Self::empty()
        } else if rtype == SYMSXP && value == unsafe{ R_MissingArg } {
            Self::new(String::from("<missing>"), false)
        } else if rtype == CLOSXP {
            unsafe {
                let args      = RFunction::from("args").add(value).call().unwrap();
                let formatted = RFunction::from("format").add(*args).call().unwrap();
                let formatted = CharacterVector::new_unchecked(formatted);
                let out = formatted.iter().take(formatted.len() -1).map(|o|{ o.unwrap() }).join("");
                Self::new(out, false)
            }
        } else {
            unsafe {
                // try to call format() on the object
                let formatted = RFunction::new("base", "format")
                    .add(value)
                    .call();

                match formatted {
                    Ok(fmt) => {
                        if r_typeof(*fmt) == STRSXP {
                            let fmt = collapse(*fmt, " ", 100, "").unwrap();
                            Self::new(fmt.result, fmt.truncated)
                        } else {
                            Self::new(String::from("???"), false)
                        }
                    },
                    Err(_) => {
                        Self::new(String::from("???"), false)
                    }
                }
            }
        }
    }
}


pub struct WorkspaceVariableDisplayType {
    pub display_type: String,
    pub type_info: String
}

impl WorkspaceVariableDisplayType {

    pub fn from(value: SEXP) -> Self {
        if r_is_null(value) {
            return Self::simple(String::from("NULL"))
        }

        if r_is_s4(value) {
            return Self::from_class(value, String::from("S4"));
        }

        if r_is_simple_vector(value) {
            let display_type = format!("{}{}", r_vec_type(value), r_vec_shape(value));

            let mut type_info = display_type.clone();
            if r_is_altrep(value) {
                type_info.push_str(r_altrep_class(value).as_str())
            }

            return Self::new(display_type, type_info);
        }

        let rtype = r_typeof(value);
        match rtype {
            EXPRSXP => Self::from_class(value, format!("expression [{}]", unsafe { XLENGTH(value) })),
            LANGSXP => Self::from_class(value, String::from("language")),
            CLOSXP  => Self::from_class(value, String::from("function")),
            ENVSXP  => Self::from_class(value, String::from("environment")),
            SYMSXP  => {
                if r_is_null(value) {
                    Self::simple(String::from("missing"))
                } else {
                    Self::simple(String::from("symbol"))
                }
            },

            LISTSXP => {
                match pairlist_size(value) {
                    Ok(n)  => Self::simple(format!("pairlist [{}]", n)),
                    Err(_) => Self::simple(String::from("pairlist [?]"))
                }
            },

            VECSXP => unsafe {
                if r_inherits(value, "data.frame") {
                    let classes = r_classes(value).unwrap();
                    let dfclass = classes.get_unchecked(0).unwrap();

                    let dim = RFunction::new("base", "dim.data.frame")
                        .add(value)
                        .call()
                        .unwrap();
                    let shape = collapse(*dim, ",", 0, "").unwrap().result;

                    Self::simple(
                        format!("{} [{}]", dfclass, shape)
                    )
                } else {
                    Self::from_class(value, format!("list [{}]", XLENGTH(value)))
                }
            },
            _      => Self::from_class(value, String::from("???"))
        }

    }

    fn simple(display_type: String) -> Self {
        Self {
            display_type,
            type_info: String::from("")
        }
    }

    fn from_class(value: SEXP, default: String) -> Self {
        match r_classes(value) {
            None => Self::simple(default),
            Some(classes) => {
                Self::new(
                    classes.get_unchecked(0).unwrap(),
                    classes.iter().map(|s| s.unwrap()).join("/")
                )
            }
        }
    }

    fn new(display_type: String, type_info: String) -> Self {
        Self {
            display_type,
            type_info
        }
    }

}

fn has_children(value: SEXP) -> bool {
    if RObject::view(value).is_s4() {
        unsafe {
            let names = RFunction::new("methods", ".slotNames").add(value).call().unwrap();
            let names = CharacterVector::new_unchecked(names);
            names.len() > 0
        }
    } else {
        match r_typeof(value) {
            VECSXP | EXPRSXP   => unsafe { XLENGTH(value) != 0 },
            LISTSXP  => true,
            ENVSXP   => !Environment::new(RObject::view(value)).is_empty(),
            _        => false
        }
    }
}

enum EnvironmentVariableNode {
    Concrete {
        object: RObject
    },
    Artificial {
        object: RObject,
        name: String
    }
}

impl EnvironmentVariable {
    /**
     * Create a new EnvironmentVariable from a Binding
     */
    pub fn new(binding: &Binding) -> Self {
        let display_name = binding.name.to_string();

        match binding.value {
            BindingValue::Active{..} => Self::from_lazy(display_name, String::from("active binding")),
            BindingValue::Promise{..} => Self::from_lazy(display_name, String::from("promise")),
            BindingValue::Altrep{object, ..} | BindingValue::Standard {object, ..} => Self::from(display_name.clone(), display_name, object)
        }
    }

    /**
     * Create a new EnvironmentVariable from an R object
     */
    fn from(access_key: String, display_name: String, x: SEXP) -> Self {
        let WorkspaceVariableDisplayValue{display_value, is_truncated} = WorkspaceVariableDisplayValue::from(x);
        let WorkspaceVariableDisplayType{display_type, type_info} = WorkspaceVariableDisplayType::from(x);

        Self {
            access_key,
            display_name,
            display_value,
            display_type,
            type_info,
            kind: Self::variable_kind(x),
            length: Self::variable_length(x),
            size: RObject::view(x).size(),
            has_children: has_children(x),
            is_truncated
        }
    }

    fn from_lazy(display_name: String, lazy_type: String) -> Self {
        Self {
            access_key: display_name.clone(),
            display_name,
            display_value: String::from(""),
            display_type: lazy_type.clone(),
            type_info: lazy_type,
            kind: ValueKind::Other,
            length: 0,
            size: 0,
            has_children: false,
            is_truncated: false
        }
    }

    fn variable_length(x: SEXP) -> usize {
        let rtype = r_typeof(x);
        match rtype {
            LGLSXP | RAWSXP | INTSXP | REALSXP | CPLXSXP | STRSXP => unsafe { XLENGTH(x) as usize },
            VECSXP => unsafe {
                if r_inherits(x, "POSIXlt") {
                    XLENGTH(VECTOR_ELT(x, 0)) as usize
                } else if r_inherits(x, "data.frame") {
                    let dim = RFunction::new("base", "dim.data.frame")
                        .add(x)
                        .call()
                        .unwrap();

                    INTEGER_ELT(*dim, 0) as usize
                } else {
                    XLENGTH(x) as usize
                }
            },
            LISTSXP => match pairlist_size(x) {
                Ok(n)  => n as usize,
                Err(_) => 0
            },
            _ => 0
        }
    }

    fn variable_kind(x: SEXP) -> ValueKind {
        if x == unsafe {R_NilValue} {
            return ValueKind::Empty;
        }

        let obj = RObject::view(x);

        if obj.is_s4() {
            return ValueKind::Map;
        }
        let is_object = obj.is_object();
        if is_object {
            unsafe {
                if r_inherits(x, "factor") {
                    return ValueKind::Other;
                }
                if r_inherits(x, "data.frame") {
                    return ValueKind::Table;
                }

                // TODO: generic S3 object, not sure what it should be
            }
        }

        match r_typeof(x) {
            CLOSXP => ValueKind::Function,

            ENVSXP => {
                // this includes R6 objects
                ValueKind::Map
            },

            VECSXP => unsafe {
                let dim = Rf_getAttrib(x, R_DimSymbol);
                if dim != R_NilValue && XLENGTH(dim) == 2 {
                    ValueKind::Table
                } else {
                    ValueKind::Map
                }
            },

            LGLSXP => unsafe {
                let dim = Rf_getAttrib(x, R_DimSymbol);
                if dim != R_NilValue && XLENGTH(dim) == 2 {
                    ValueKind::Table
                } else if XLENGTH(x) == 1 {
                    if LOGICAL_ELT(x, 0) == R_NaInt {
                        ValueKind::Empty
                    } else {
                        ValueKind::Boolean
                    }
                } else {
                    ValueKind::Collection
                }
            },

            INTSXP => unsafe {
                let dim = Rf_getAttrib(x, R_DimSymbol);
                if dim != R_NilValue && XLENGTH(dim) == 2 {
                    ValueKind::Table
                } else if XLENGTH(x) == 1 {
                    if INTEGER_ELT(x, 0) == R_NaInt {
                        ValueKind::Empty
                    } else {
                        ValueKind::Number
                    }
                } else {
                    ValueKind::Collection
                }
            },

            REALSXP => unsafe {
                let dim = Rf_getAttrib(x, R_DimSymbol);
                if dim != R_NilValue && XLENGTH(dim) == 2 {
                    ValueKind::Table
                } else if XLENGTH(x) == 1 {
                    if R_IsNA(REAL_ELT(x, 0)) == 1 {
                        ValueKind::Empty
                    } else {
                        ValueKind::Number
                    }
                } else {
                    ValueKind::Collection
                }
            },

            CPLXSXP => unsafe {
                let dim = Rf_getAttrib(x, R_DimSymbol);
                if dim != R_NilValue && XLENGTH(dim) == 2 {
                    ValueKind::Table
                } else if XLENGTH(x) == 1 {
                    let value = COMPLEX_ELT(x, 0);
                    if R_IsNA(value.r) == 1 || R_IsNA(value.i) == 1 {
                        ValueKind::Empty
                    } else {
                        ValueKind::Number
                    }
                } else {
                    ValueKind::Collection
                }
            }

            STRSXP => unsafe {
                let dim = Rf_getAttrib(x, R_DimSymbol);
                if dim != R_NilValue && XLENGTH(dim) == 2 {
                    ValueKind::Table
                } else if XLENGTH(x) == 1 {
                    if STRING_ELT(x, 0) == R_NaString {
                        ValueKind::Empty
                    } else {
                        ValueKind::String
                    }
                } else {
                    ValueKind::Collection
                }
            },

            RAWSXP  => ValueKind::Bytes,
            _       => ValueKind::Other
        }
    }

    pub fn inspect(env: RObject, path: &Vec<String>) -> Result<Vec<Self>, harp::error::Error> {
        let node = unsafe {
            Self::resolve_object_from_path(env, &path)?
        };

<<<<<<< HEAD
        match node {
            EnvironmentVariableNode::Artificial { object, name } => {
                match name.as_str() {
                    "<private>" => {
                        let env = Environment::new(*object);
                        let enclos = Environment::new(env.find(".__enclos_env__"));
                        let private = enclos.find("private");

                        Self::inspect_environment(private)
                    }

                    "<methods>" => Self::inspect_r6_methods(*object),

                    _ => Err(harp::error::Error::InspectError {
                        path: path.clone()
                    })

                }
            }

            EnvironmentVariableNode::Concrete { object } => {
                if object.is_s4() {
                    Self::inspect_s4(*object)
                } else {
                    match r_typeof(*object) {
                        VECSXP | EXPRSXP  => Self::inspect_list(*object),
                        LISTSXP           => Self::inspect_pairlist(*object),
                        ENVSXP            => unsafe {
                            if r_inherits(*object, "R6") {
                                Self::inspect_r6(*object)
                            } else {
                                Self::inspect_environment(*object)
                            }

                        },
                        _                 => Ok(vec![])
                    }
                }
=======
        if object.is_s4() {
            Self::inspect_s4(*object)
        } else {
            match r_typeof(*object) {
                VECSXP | EXPRSXP  => Self::inspect_list(*object),
                LISTSXP           => Self::inspect_pairlist(*object),
                ENVSXP            => Self::inspect_environment(object),
                _                 => Ok(vec![])
>>>>>>> 6e1812bf
            }
        }

    }

    unsafe fn resolve_object_from_path(object: RObject, path: &Vec<String>) -> Result<EnvironmentVariableNode, harp::error::Error> {
        let mut node = EnvironmentVariableNode::Concrete { object };

        for path_element in path {
            node = match node {
                EnvironmentVariableNode::Concrete{object} => {
                    if object.is_s4() {
                        let name = r_symbol!(path_element);

                        let child = r_try_catch_error(|| {
                            R_do_slot(*object, name)
                        })?;

                        EnvironmentVariableNode::Concrete {
                            object: child
                        }
                    } else {
                        let rtype = r_typeof(*object);
                        match rtype {
                            ENVSXP => {
                                if r_inherits(*object, "R6") && path_element.starts_with("<") {
                                    EnvironmentVariableNode::Artificial {
                                        object,
                                        name: path_element.clone()
                                    }
                                } else {
                                    // TODO: consider the cases of :
                                    // - an unresolved promise
                                    // - active binding
                                    let symbol = r_symbol!(path_element);
                                    let mut x = Rf_findVarInFrame(*object, symbol);

                                    if r_typeof(x) == PROMSXP {
                                        x = PRVALUE(x);
                                    }

                                    EnvironmentVariableNode::Concrete {
                                        object: RObject::view(x)
                                    }

                                }
                            },

                            VECSXP | EXPRSXP => {
                                let index = path_element.parse::<isize>().unwrap();
                                EnvironmentVariableNode::Concrete {
                                    object: RObject::view(VECTOR_ELT(*object, index))
                                }
                            },

                            LISTSXP => {
                                let mut pairlist = *object;
                                let index = path_element.parse::<isize>().unwrap();
                                for _i in 0..index {
                                    pairlist = CDR(pairlist);
                                }
                                EnvironmentVariableNode::Concrete {
                                    object: RObject::view(CAR(pairlist))
                                }
                            },

                            _ => return Err(harp::error::Error::InspectError {
                                path: path.clone()
                            })
                        }
                    }
                },

                EnvironmentVariableNode::Artificial { object, name } => {
                    match name.as_str() {
                        "<private>" => {
                            let env = Environment::new(*object);
                            let enclos = Environment::new(env.find(".__enclos_env__"));
                            let private = Environment::new(enclos.find("private"));

                            // TODO: it seems unlikely that private would host active bindings
                            //       so find() is fine, we can assume this is concrete
                            EnvironmentVariableNode::Concrete {
                                object: RObject::view(private.find(path_element))
                            }
                        }

                        _ => {
                            return Err(harp::error::Error::InspectError {
                                path: path.clone()
                            })
                        }
                    }
                }
            }
       }

       Ok(node)
    }

    fn inspect_list(value: SEXP) -> Result<Vec<Self>, harp::error::Error> {
        let mut out : Vec<Self> = vec![];
        let n = unsafe { XLENGTH(value) };

        let names = unsafe {
            CharacterVector::new_unchecked(RFunction::from(".ps.environment.listDisplayNames").add(value).call()?)
        };

        for i in 0..n {
            out.push(Self::from(
                i.to_string(),
                names.get_unchecked(i).unwrap(),
                unsafe{ VECTOR_ELT(value, i)}
            ));
        }

        Ok(out)
    }

    fn inspect_pairlist(value: SEXP) -> Result<Vec<Self>, harp::error::Error> {
        let mut out : Vec<Self> = vec![];

        let mut pairlist = value;
        unsafe {
            let mut i = 0;
            while pairlist != R_NilValue {

                r_assert_type(pairlist, &[LISTSXP])?;

                let tag = TAG(pairlist);
                let display_name = if r_is_null(tag) {
                    format!("[[{}]]", i + 1)
                } else {
                    String::from(RSymbol::new(tag))
                };

                out.push(Self::from(i.to_string(), display_name, CAR(pairlist)));

                pairlist = CDR(pairlist);
                i = i + 1;
            }
        }

        Ok(out)
    }

<<<<<<< HEAD
    fn inspect_r6(value: SEXP) -> Result<Vec<Self>, harp::error::Error> {
        let mut has_private = false;
        let mut has_methods = false;
=======
    fn inspect_environment(value: RObject) -> Result<Vec<Self>, harp::error::Error> {
        let mut out : Vec<Self> = vec![];
>>>>>>> 6e1812bf

        let env = Environment::new(value);
        let mut childs: Vec<Self> = env
            .iter()
            .filter(|b: &Binding| {
                if b.name == ".__enclos_env__" {
                    if let BindingValue::Standard { object, .. } = b.value {
                        has_private = Environment::new(object).exists("private");
                    }

                    false
                } else if b.is_hidden() {
                    false
                } else {
                    match b.value {
                        BindingValue::Standard { object, .. } | BindingValue::Altrep { object, .. } => {
                            if r_typeof(object) == CLOSXP {
                                has_methods = true;
                                false
                            } else {
                                true
                            }
                        },

                        // active bindings and promises
                        _ => true
                    }
                }

            })
            .map(|b| {
                Self::new(&b)
            })
            .collect();

        childs.sort_by(|a, b| {
            a.display_name.cmp(&b.display_name)
        });

        if has_private {
            childs.push(Self {
                access_key: String::from("<private>"),
                display_name: String::from("private"),
                display_value: String::from("Private fields and methods"),
                display_type: String::from(""),
                type_info: String::from(""),
                kind: ValueKind::Other,
                length: 0,
                size: 0,
                has_children: true,
                is_truncated: false
            });
        }

        if has_methods {
            childs.push(Self {
                access_key: String::from("<methods>"),
                display_name: String::from("methods"),
                display_value: String::from("Methods"),
                display_type: String::from(""),
                type_info: String::from(""),
                kind: ValueKind::Other,
                length: 0,
                size: 0,
                has_children: true,
                is_truncated: false
            });
        }

        Ok(childs)
    }

    fn inspect_environment(value: SEXP) -> Result<Vec<Self>, harp::error::Error> {
        let mut out: Vec<Self> = Environment::new(value)
            .iter()
            .filter(|b: &Binding| {
                !b.is_hidden()
            })
            .map(|b| {
                Self::new(&b)
            })
            .collect();

        out.sort_by(|a, b| {
            a.display_name.cmp(&b.display_name)
        });

        Ok(out)
    }

    fn inspect_s4(value: SEXP) -> Result<Vec<Self>, harp::error::Error> {
        let mut out: Vec<Self> = vec![];

        unsafe {
            let slot_names = RFunction::new("methods", ".slotNames")
                .add(value)
                .call()?;

            let slot_names = CharacterVector::new_unchecked(*slot_names);
            let mut iter = slot_names.iter();
            while let Some(Some(display_name)) = iter.next() {
                let slot_symbol = r_symbol!(display_name);
                let slot = r_try_catch_error(|| {
                    R_do_slot(value, slot_symbol)
                })?;
                let access_key = display_name.clone();
                out.push(
                    EnvironmentVariable::from(
                        access_key,
                        display_name,
                        *slot
                    )
                );
            }
        }

        Ok(out)
    }

    fn inspect_r6_methods(value: SEXP) -> Result<Vec<Self>, harp::error::Error> {
        let mut out: Vec<Self> = Environment::new(value)
            .iter()
            .filter(|b: &Binding| {
                match b.value {

                    BindingValue::Standard { object, .. } => {
                        r_typeof(object) == CLOSXP
                    }

                    _ => false
                }
            })
            .map(|b| {
                Self::new(&b)
            })
            .collect();

        out.sort_by(|a, b| {
            a.display_name.cmp(&b.display_name)
        });

        Ok(out)
    }

}<|MERGE_RESOLUTION|>--- conflicted
+++ resolved
@@ -496,7 +496,6 @@
             Self::resolve_object_from_path(env, &path)?
         };
 
-<<<<<<< HEAD
         match node {
             EnvironmentVariableNode::Artificial { object, name } => {
                 match name.as_str() {
@@ -535,16 +534,6 @@
                         _                 => Ok(vec![])
                     }
                 }
-=======
-        if object.is_s4() {
-            Self::inspect_s4(*object)
-        } else {
-            match r_typeof(*object) {
-                VECSXP | EXPRSXP  => Self::inspect_list(*object),
-                LISTSXP           => Self::inspect_pairlist(*object),
-                ENVSXP            => Self::inspect_environment(object),
-                _                 => Ok(vec![])
->>>>>>> 6e1812bf
             }
         }
 
@@ -691,14 +680,9 @@
         Ok(out)
     }
 
-<<<<<<< HEAD
     fn inspect_r6(value: SEXP) -> Result<Vec<Self>, harp::error::Error> {
         let mut has_private = false;
         let mut has_methods = false;
-=======
-    fn inspect_environment(value: RObject) -> Result<Vec<Self>, harp::error::Error> {
-        let mut out : Vec<Self> = vec![];
->>>>>>> 6e1812bf
 
         let env = Environment::new(value);
         let mut childs: Vec<Self> = env
