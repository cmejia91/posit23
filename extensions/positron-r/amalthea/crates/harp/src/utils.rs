--- conflicted
+++ resolved
@@ -48,11 +48,6 @@
     Ok(actual)
 }
 
-<<<<<<< HEAD
-pub fn r_is_null(object: SEXP) -> bool {
-    unsafe {
-        Rf_isNull(object) == 1
-=======
 pub trait CharSxpEq {
     fn eq_charsxp(&self, s: SEXP) -> bool;
 }
@@ -102,7 +97,12 @@
 impl<S> PartialEq<Vec<S>> for RObject where S : CharSxpEq {
     fn eq(&self, other: &Vec<S>) -> bool {
         self.eq(&other[..])
->>>>>>> 5eb77e16
+    }
+}
+
+pub fn r_is_null(object: SEXP) -> bool {
+    unsafe {
+        Rf_isNull(object) == 1
     }
 }
 
