--- conflicted
+++ resolved
@@ -1,7 +1,7 @@
 [
 	{
 		"c": "#!",
-		"t": "source.shell comment.line.number-sign.shebang.shell punctuation.definition.comment.shebang.shell",
+		"t": "source.shell comment.line.number-sign.shell meta.shebang.shell punctuation.definition.comment.shebang.shell",
 		"r": {
 			"dark_plus": "comment: #6A9955",
 			"light_plus": "comment: #008000",
@@ -15,7 +15,7 @@
 	},
 	{
 		"c": "/usr/bin/env bash",
-		"t": "source.shell comment.line.number-sign.shebang.shell",
+		"t": "source.shell comment.line.number-sign.shell meta.shebang.shell",
 		"r": {
 			"dark_plus": "comment: #6A9955",
 			"light_plus": "comment: #008000",
@@ -78,15 +78,9 @@
 			"dark_vs": "default: #D4D4D4",
 			"light_vs": "default: #000000",
 			"hc_black": "default: #FFFFFF",
-<<<<<<< HEAD
-			"dark_plus_experimental": "default: #FFFFFFD3",
-			"hc_light": "default: #292929",
-			"light_plus_experimental": "default: #000000E4"
-=======
-			"dark_plus_experimental": "default: #CCCCCC",
-			"hc_light": "default: #292929",
-			"light_plus_experimental": "default: #3B3B3B"
->>>>>>> 92da9481
+			"dark_plus_experimental": "default: #CCCCCC",
+			"hc_light": "default: #292929",
+			"light_plus_experimental": "default: #3B3B3B"
 		}
 	},
 	{
@@ -105,7 +99,7 @@
 	},
 	{
 		"c": "$",
-		"t": "source.shell meta.scope.if-block.shell meta.scope.logical-expression.shell string.quoted.double.shell variable.other.normal.shell punctuation.definition.variable.shell",
+		"t": "source.shell meta.scope.if-block.shell meta.scope.logical-expression.shell string.quoted.double.shell punctuation.definition.variable.shell variable.other.normal.shell",
 		"r": {
 			"dark_plus": "variable: #9CDCFE",
 			"light_plus": "variable: #001080",
@@ -182,15 +176,9 @@
 			"dark_vs": "default: #D4D4D4",
 			"light_vs": "default: #000000",
 			"hc_black": "default: #FFFFFF",
-<<<<<<< HEAD
-			"dark_plus_experimental": "default: #FFFFFFD3",
-			"hc_light": "default: #292929",
-			"light_plus_experimental": "default: #000000E4"
-=======
-			"dark_plus_experimental": "default: #CCCCCC",
-			"hc_light": "default: #292929",
-			"light_plus_experimental": "default: #3B3B3B"
->>>>>>> 92da9481
+			"dark_plus_experimental": "default: #CCCCCC",
+			"hc_light": "default: #292929",
+			"light_plus_experimental": "default: #3B3B3B"
 		}
 	},
 	{
@@ -279,9 +267,218 @@
 	},
 	{
 		"c": ";",
-		"t": "source.shell meta.scope.if-block.shell keyword.operator.list.shell",
-		"r": {
-<<<<<<< HEAD
+		"t": "source.shell meta.scope.if-block.shell punctuation.terminator.statement.semicolon.shell",
+		"r": {
+			"dark_plus": "default: #D4D4D4",
+			"light_plus": "default: #000000",
+			"dark_vs": "default: #D4D4D4",
+			"light_vs": "default: #000000",
+			"hc_black": "default: #FFFFFF",
+			"dark_plus_experimental": "default: #CCCCCC",
+			"hc_light": "default: #292929",
+			"light_plus_experimental": "default: #3B3B3B"
+		}
+	},
+	{
+		"c": " ",
+		"t": "source.shell meta.scope.if-block.shell",
+		"r": {
+			"dark_plus": "default: #D4D4D4",
+			"light_plus": "default: #000000",
+			"dark_vs": "default: #D4D4D4",
+			"light_vs": "default: #000000",
+			"hc_black": "default: #FFFFFF",
+			"dark_plus_experimental": "default: #CCCCCC",
+			"hc_light": "default: #292929",
+			"light_plus_experimental": "default: #3B3B3B"
+		}
+	},
+	{
+		"c": "then",
+		"t": "source.shell meta.scope.if-block.shell keyword.control.then.shell",
+		"r": {
+			"dark_plus": "keyword.control: #C586C0",
+			"light_plus": "keyword.control: #AF00DB",
+			"dark_vs": "keyword.control: #569CD6",
+			"light_vs": "keyword.control: #0000FF",
+			"hc_black": "keyword.control: #C586C0",
+			"dark_plus_experimental": "keyword.control: #C586C0",
+			"hc_light": "keyword.control: #B5200D",
+			"light_plus_experimental": "keyword.control: #AF00DB"
+		}
+	},
+	{
+		"c": "\t",
+		"t": "source.shell meta.scope.if-block.shell meta.function.shell",
+		"r": {
+			"dark_plus": "default: #D4D4D4",
+			"light_plus": "default: #000000",
+			"dark_vs": "default: #D4D4D4",
+			"light_vs": "default: #000000",
+			"hc_black": "default: #FFFFFF",
+			"dark_plus_experimental": "default: #CCCCCC",
+			"hc_light": "default: #292929",
+			"light_plus_experimental": "default: #3B3B3B"
+		}
+	},
+	{
+		"c": "realpath",
+		"t": "source.shell meta.scope.if-block.shell meta.function.shell entity.name.function.shell",
+		"r": {
+			"dark_plus": "entity.name.function: #DCDCAA",
+			"light_plus": "entity.name.function: #795E26",
+			"dark_vs": "default: #D4D4D4",
+			"light_vs": "default: #000000",
+			"hc_black": "entity.name.function: #DCDCAA",
+			"dark_plus_experimental": "entity.name.function: #DCDCAA",
+			"hc_light": "entity.name.function: #5E2CBC",
+			"light_plus_experimental": "entity.name.function: #795E26"
+		}
+	},
+	{
+		"c": "()",
+		"t": "source.shell meta.scope.if-block.shell meta.function.shell punctuation.definition.arguments.shell",
+		"r": {
+			"dark_plus": "default: #D4D4D4",
+			"light_plus": "default: #000000",
+			"dark_vs": "default: #D4D4D4",
+			"light_vs": "default: #000000",
+			"hc_black": "default: #FFFFFF",
+			"dark_plus_experimental": "default: #CCCCCC",
+			"hc_light": "default: #292929",
+			"light_plus_experimental": "default: #3B3B3B"
+		}
+	},
+	{
+		"c": " ",
+		"t": "source.shell meta.scope.if-block.shell meta.function.shell",
+		"r": {
+			"dark_plus": "default: #D4D4D4",
+			"light_plus": "default: #000000",
+			"dark_vs": "default: #D4D4D4",
+			"light_vs": "default: #000000",
+			"hc_black": "default: #FFFFFF",
+			"dark_plus_experimental": "default: #CCCCCC",
+			"hc_light": "default: #292929",
+			"light_plus_experimental": "default: #3B3B3B"
+		}
+	},
+	{
+		"c": "{",
+		"t": "source.shell meta.scope.if-block.shell meta.function.shell meta.function.body.shell punctuation.definition.group.shell punctuation.section.function.definition.shell",
+		"r": {
+			"dark_plus": "default: #D4D4D4",
+			"light_plus": "default: #000000",
+			"dark_vs": "default: #D4D4D4",
+			"light_vs": "default: #000000",
+			"hc_black": "default: #FFFFFF",
+			"dark_plus_experimental": "default: #CCCCCC",
+			"hc_light": "default: #292929",
+			"light_plus_experimental": "default: #3B3B3B"
+		}
+	},
+	{
+		"c": " ",
+		"t": "source.shell meta.scope.if-block.shell meta.function.shell meta.function.body.shell meta.statement.shell",
+		"r": {
+			"dark_plus": "default: #D4D4D4",
+			"light_plus": "default: #000000",
+			"dark_vs": "default: #D4D4D4",
+			"light_vs": "default: #000000",
+			"hc_black": "default: #FFFFFF",
+			"dark_plus_experimental": "default: #CCCCCC",
+			"hc_light": "default: #292929",
+			"light_plus_experimental": "default: #3B3B3B"
+		}
+	},
+	{
+		"c": "[",
+		"t": "source.shell meta.scope.if-block.shell meta.function.shell meta.function.body.shell meta.statement.shell meta.scope.logical-expression.shell punctuation.definition.logical-expression.shell",
+		"r": {
+			"dark_plus": "default: #D4D4D4",
+			"light_plus": "default: #000000",
+			"dark_vs": "default: #D4D4D4",
+			"light_vs": "default: #000000",
+			"hc_black": "default: #FFFFFF",
+			"dark_plus_experimental": "default: #CCCCCC",
+			"hc_light": "default: #292929",
+			"light_plus_experimental": "default: #3B3B3B"
+		}
+	},
+	{
+		"c": "[",
+		"t": "source.shell meta.scope.if-block.shell meta.function.shell meta.function.body.shell meta.statement.shell meta.scope.logical-expression.shell meta.scope.logical-expression.shell punctuation.definition.logical-expression.shell",
+		"r": {
+			"dark_plus": "default: #D4D4D4",
+			"light_plus": "default: #000000",
+			"dark_vs": "default: #D4D4D4",
+			"light_vs": "default: #000000",
+			"hc_black": "default: #FFFFFF",
+			"dark_plus_experimental": "default: #CCCCCC",
+			"hc_light": "default: #292929",
+			"light_plus_experimental": "default: #3B3B3B"
+		}
+	},
+	{
+		"c": " ",
+		"t": "source.shell meta.scope.if-block.shell meta.function.shell meta.function.body.shell meta.statement.shell meta.scope.logical-expression.shell meta.scope.logical-expression.shell",
+		"r": {
+			"dark_plus": "default: #D4D4D4",
+			"light_plus": "default: #000000",
+			"dark_vs": "default: #D4D4D4",
+			"light_vs": "default: #000000",
+			"hc_black": "default: #FFFFFF",
+			"dark_plus_experimental": "default: #CCCCCC",
+			"hc_light": "default: #292929",
+			"light_plus_experimental": "default: #3B3B3B"
+		}
+	},
+	{
+		"c": "$",
+		"t": "source.shell meta.scope.if-block.shell meta.function.shell meta.function.body.shell meta.statement.shell meta.scope.logical-expression.shell meta.scope.logical-expression.shell punctuation.definition.variable.shell variable.parameter.positional.shell",
+		"r": {
+			"dark_plus": "variable: #9CDCFE",
+			"light_plus": "variable: #001080",
+			"dark_vs": "default: #D4D4D4",
+			"light_vs": "default: #000000",
+			"hc_black": "variable: #9CDCFE",
+			"dark_plus_experimental": "variable: #9CDCFE",
+			"hc_light": "variable: #001080",
+			"light_plus_experimental": "variable: #001080"
+		}
+	},
+	{
+		"c": "1",
+		"t": "source.shell meta.scope.if-block.shell meta.function.shell meta.function.body.shell meta.statement.shell meta.scope.logical-expression.shell meta.scope.logical-expression.shell variable.parameter.positional.shell",
+		"r": {
+			"dark_plus": "variable: #9CDCFE",
+			"light_plus": "variable: #001080",
+			"dark_vs": "default: #D4D4D4",
+			"light_vs": "default: #000000",
+			"hc_black": "variable: #9CDCFE",
+			"dark_plus_experimental": "variable: #9CDCFE",
+			"hc_light": "variable: #001080",
+			"light_plus_experimental": "variable: #001080"
+		}
+	},
+	{
+		"c": " ",
+		"t": "source.shell meta.scope.if-block.shell meta.function.shell meta.function.body.shell meta.statement.shell meta.scope.logical-expression.shell meta.scope.logical-expression.shell",
+		"r": {
+			"dark_plus": "default: #D4D4D4",
+			"light_plus": "default: #000000",
+			"dark_vs": "default: #D4D4D4",
+			"light_vs": "default: #000000",
+			"hc_black": "default: #FFFFFF",
+			"dark_plus_experimental": "default: #CCCCCC",
+			"hc_light": "default: #292929",
+			"light_plus_experimental": "default: #3B3B3B"
+		}
+	},
+	{
+		"c": "=",
+		"t": "source.shell meta.scope.if-block.shell meta.function.shell meta.function.body.shell meta.statement.shell meta.scope.logical-expression.shell meta.scope.logical-expression.shell keyword.operator.logical.shell",
+		"r": {
 			"dark_plus": "keyword.operator: #D4D4D4",
 			"light_plus": "keyword.operator: #000000",
 			"dark_vs": "keyword.operator: #D4D4D4",
@@ -290,35 +487,753 @@
 			"dark_plus_experimental": "keyword.operator: #D4D4D4",
 			"hc_light": "keyword.operator: #000000",
 			"light_plus_experimental": "keyword.operator: #000000"
-=======
-			"dark_plus": "default: #D4D4D4",
-			"light_plus": "default: #000000",
-			"dark_vs": "default: #D4D4D4",
-			"light_vs": "default: #000000",
-			"hc_black": "default: #FFFFFF",
-			"dark_plus_experimental": "default: #CCCCCC",
-			"hc_light": "default: #292929",
-			"light_plus_experimental": "default: #3B3B3B"
->>>>>>> 92da9481
-		}
-	},
-	{
-		"c": " ",
-		"t": "source.shell meta.scope.if-block.shell",
-		"r": {
-			"dark_plus": "default: #D4D4D4",
-			"light_plus": "default: #000000",
-			"dark_vs": "default: #D4D4D4",
-			"light_vs": "default: #000000",
-			"hc_black": "default: #FFFFFF",
-			"dark_plus_experimental": "default: #CCCCCC",
-			"hc_light": "default: #292929",
-			"light_plus_experimental": "default: #3B3B3B"
-		}
-	},
-	{
-		"c": "then",
-		"t": "source.shell meta.scope.if-block.shell keyword.control.shell",
+		}
+	},
+	{
+		"c": " /",
+		"t": "source.shell meta.scope.if-block.shell meta.function.shell meta.function.body.shell meta.statement.shell meta.scope.logical-expression.shell meta.scope.logical-expression.shell",
+		"r": {
+			"dark_plus": "default: #D4D4D4",
+			"light_plus": "default: #000000",
+			"dark_vs": "default: #D4D4D4",
+			"light_vs": "default: #000000",
+			"hc_black": "default: #FFFFFF",
+			"dark_plus_experimental": "default: #CCCCCC",
+			"hc_light": "default: #292929",
+			"light_plus_experimental": "default: #3B3B3B"
+		}
+	},
+	{
+		"c": "*",
+		"t": "source.shell meta.scope.if-block.shell meta.function.shell meta.function.body.shell meta.statement.shell meta.scope.logical-expression.shell meta.scope.logical-expression.shell keyword.operator.glob.shell",
+		"r": {
+			"dark_plus": "keyword.operator: #D4D4D4",
+			"light_plus": "keyword.operator: #000000",
+			"dark_vs": "keyword.operator: #D4D4D4",
+			"light_vs": "keyword.operator: #000000",
+			"hc_black": "keyword.operator: #D4D4D4",
+			"dark_plus_experimental": "keyword.operator: #D4D4D4",
+			"hc_light": "keyword.operator: #000000",
+			"light_plus_experimental": "keyword.operator: #000000"
+		}
+	},
+	{
+		"c": " ",
+		"t": "source.shell meta.scope.if-block.shell meta.function.shell meta.function.body.shell meta.statement.shell meta.scope.logical-expression.shell meta.scope.logical-expression.shell",
+		"r": {
+			"dark_plus": "default: #D4D4D4",
+			"light_plus": "default: #000000",
+			"dark_vs": "default: #D4D4D4",
+			"light_vs": "default: #000000",
+			"hc_black": "default: #FFFFFF",
+			"dark_plus_experimental": "default: #CCCCCC",
+			"hc_light": "default: #292929",
+			"light_plus_experimental": "default: #3B3B3B"
+		}
+	},
+	{
+		"c": "]",
+		"t": "source.shell meta.scope.if-block.shell meta.function.shell meta.function.body.shell meta.statement.shell meta.scope.logical-expression.shell meta.scope.logical-expression.shell punctuation.definition.logical-expression.shell",
+		"r": {
+			"dark_plus": "default: #D4D4D4",
+			"light_plus": "default: #000000",
+			"dark_vs": "default: #D4D4D4",
+			"light_vs": "default: #000000",
+			"hc_black": "default: #FFFFFF",
+			"dark_plus_experimental": "default: #CCCCCC",
+			"hc_light": "default: #292929",
+			"light_plus_experimental": "default: #3B3B3B"
+		}
+	},
+	{
+		"c": "]",
+		"t": "source.shell meta.scope.if-block.shell meta.function.shell meta.function.body.shell meta.statement.shell meta.scope.logical-expression.shell punctuation.definition.logical-expression.shell",
+		"r": {
+			"dark_plus": "default: #D4D4D4",
+			"light_plus": "default: #000000",
+			"dark_vs": "default: #D4D4D4",
+			"light_vs": "default: #000000",
+			"hc_black": "default: #FFFFFF",
+			"dark_plus_experimental": "default: #CCCCCC",
+			"hc_light": "default: #292929",
+			"light_plus_experimental": "default: #3B3B3B"
+		}
+	},
+	{
+		"c": " ",
+		"t": "source.shell meta.scope.if-block.shell meta.function.shell meta.function.body.shell meta.statement.shell",
+		"r": {
+			"dark_plus": "default: #D4D4D4",
+			"light_plus": "default: #000000",
+			"dark_vs": "default: #D4D4D4",
+			"light_vs": "default: #000000",
+			"hc_black": "default: #FFFFFF",
+			"dark_plus_experimental": "default: #CCCCCC",
+			"hc_light": "default: #292929",
+			"light_plus_experimental": "default: #3B3B3B"
+		}
+	},
+	{
+		"c": "&&",
+		"t": "source.shell meta.scope.if-block.shell meta.function.shell meta.function.body.shell punctuation.separator.statement.and.shell",
+		"r": {
+			"dark_plus": "default: #D4D4D4",
+			"light_plus": "default: #000000",
+			"dark_vs": "default: #D4D4D4",
+			"light_vs": "default: #000000",
+			"hc_black": "default: #FFFFFF",
+			"dark_plus_experimental": "default: #CCCCCC",
+			"hc_light": "default: #292929",
+			"light_plus_experimental": "default: #3B3B3B"
+		}
+	},
+	{
+		"c": " ",
+		"t": "source.shell meta.scope.if-block.shell meta.function.shell meta.function.body.shell meta.statement.shell",
+		"r": {
+			"dark_plus": "default: #D4D4D4",
+			"light_plus": "default: #000000",
+			"dark_vs": "default: #D4D4D4",
+			"light_vs": "default: #000000",
+			"hc_black": "default: #FFFFFF",
+			"dark_plus_experimental": "default: #CCCCCC",
+			"hc_light": "default: #292929",
+			"light_plus_experimental": "default: #3B3B3B"
+		}
+	},
+	{
+		"c": "echo",
+		"t": "source.shell meta.scope.if-block.shell meta.function.shell meta.function.body.shell meta.statement.shell meta.command.shell entity.name.command.shell support.function.builtin.shell",
+		"r": {
+			"dark_plus": "support.function: #DCDCAA",
+			"light_plus": "support.function: #795E26",
+			"dark_vs": "default: #D4D4D4",
+			"light_vs": "default: #000000",
+			"hc_black": "support.function: #DCDCAA",
+			"dark_plus_experimental": "support.function: #DCDCAA",
+			"hc_light": "support.function: #5E2CBC",
+			"light_plus_experimental": "support.function: #795E26"
+		}
+	},
+	{
+		"c": " ",
+		"t": "source.shell meta.scope.if-block.shell meta.function.shell meta.function.body.shell meta.statement.shell meta.command.shell meta.argument.shell",
+		"r": {
+			"dark_plus": "default: #D4D4D4",
+			"light_plus": "default: #000000",
+			"dark_vs": "default: #D4D4D4",
+			"light_vs": "default: #000000",
+			"hc_black": "default: #FFFFFF",
+			"dark_plus_experimental": "default: #CCCCCC",
+			"hc_light": "default: #292929",
+			"light_plus_experimental": "default: #3B3B3B"
+		}
+	},
+	{
+		"c": "\"",
+		"t": "source.shell meta.scope.if-block.shell meta.function.shell meta.function.body.shell meta.statement.shell meta.command.shell meta.argument.shell string.quoted.double.shell punctuation.definition.string.begin.shell",
+		"r": {
+			"dark_plus": "string: #CE9178",
+			"light_plus": "string: #A31515",
+			"dark_vs": "string: #CE9178",
+			"light_vs": "string: #A31515",
+			"hc_black": "string: #CE9178",
+			"dark_plus_experimental": "string: #CE9178",
+			"hc_light": "string: #0F4A85",
+			"light_plus_experimental": "string: #A31515"
+		}
+	},
+	{
+		"c": "$",
+		"t": "source.shell meta.scope.if-block.shell meta.function.shell meta.function.body.shell meta.statement.shell meta.command.shell meta.argument.shell string.quoted.double.shell punctuation.definition.variable.shell variable.parameter.positional.shell",
+		"r": {
+			"dark_plus": "variable: #9CDCFE",
+			"light_plus": "variable: #001080",
+			"dark_vs": "string: #CE9178",
+			"light_vs": "string: #A31515",
+			"hc_black": "variable: #9CDCFE",
+			"dark_plus_experimental": "variable: #9CDCFE",
+			"hc_light": "variable: #001080",
+			"light_plus_experimental": "variable: #001080"
+		}
+	},
+	{
+		"c": "1",
+		"t": "source.shell meta.scope.if-block.shell meta.function.shell meta.function.body.shell meta.statement.shell meta.command.shell meta.argument.shell string.quoted.double.shell variable.parameter.positional.shell",
+		"r": {
+			"dark_plus": "variable: #9CDCFE",
+			"light_plus": "variable: #001080",
+			"dark_vs": "string: #CE9178",
+			"light_vs": "string: #A31515",
+			"hc_black": "variable: #9CDCFE",
+			"dark_plus_experimental": "variable: #9CDCFE",
+			"hc_light": "variable: #001080",
+			"light_plus_experimental": "variable: #001080"
+		}
+	},
+	{
+		"c": "\"",
+		"t": "source.shell meta.scope.if-block.shell meta.function.shell meta.function.body.shell meta.statement.shell meta.command.shell meta.argument.shell string.quoted.double.shell punctuation.definition.string.end.shell",
+		"r": {
+			"dark_plus": "string: #CE9178",
+			"light_plus": "string: #A31515",
+			"dark_vs": "string: #CE9178",
+			"light_vs": "string: #A31515",
+			"hc_black": "string: #CE9178",
+			"dark_plus_experimental": "string: #CE9178",
+			"hc_light": "string: #0F4A85",
+			"light_plus_experimental": "string: #A31515"
+		}
+	},
+	{
+		"c": " ",
+		"t": "source.shell meta.scope.if-block.shell meta.function.shell meta.function.body.shell meta.statement.shell meta.command.shell",
+		"r": {
+			"dark_plus": "default: #D4D4D4",
+			"light_plus": "default: #000000",
+			"dark_vs": "default: #D4D4D4",
+			"light_vs": "default: #000000",
+			"hc_black": "default: #FFFFFF",
+			"dark_plus_experimental": "default: #CCCCCC",
+			"hc_light": "default: #292929",
+			"light_plus_experimental": "default: #3B3B3B"
+		}
+	},
+	{
+		"c": "||",
+		"t": "source.shell meta.scope.if-block.shell meta.function.shell meta.function.body.shell keyword.operator.pipe.shell",
+		"r": {
+			"dark_plus": "keyword.operator: #D4D4D4",
+			"light_plus": "keyword.operator: #000000",
+			"dark_vs": "keyword.operator: #D4D4D4",
+			"light_vs": "keyword.operator: #000000",
+			"hc_black": "keyword.operator: #D4D4D4",
+			"dark_plus_experimental": "keyword.operator: #D4D4D4",
+			"hc_light": "keyword.operator: #000000",
+			"light_plus_experimental": "keyword.operator: #000000"
+		}
+	},
+	{
+		"c": " ",
+		"t": "source.shell meta.scope.if-block.shell meta.function.shell meta.function.body.shell meta.statement.shell",
+		"r": {
+			"dark_plus": "default: #D4D4D4",
+			"light_plus": "default: #000000",
+			"dark_vs": "default: #D4D4D4",
+			"light_vs": "default: #000000",
+			"hc_black": "default: #FFFFFF",
+			"dark_plus_experimental": "default: #CCCCCC",
+			"hc_light": "default: #292929",
+			"light_plus_experimental": "default: #3B3B3B"
+		}
+	},
+	{
+		"c": "echo",
+		"t": "source.shell meta.scope.if-block.shell meta.function.shell meta.function.body.shell meta.statement.shell meta.command.shell entity.name.command.shell support.function.builtin.shell",
+		"r": {
+			"dark_plus": "support.function: #DCDCAA",
+			"light_plus": "support.function: #795E26",
+			"dark_vs": "default: #D4D4D4",
+			"light_vs": "default: #000000",
+			"hc_black": "support.function: #DCDCAA",
+			"dark_plus_experimental": "support.function: #DCDCAA",
+			"hc_light": "support.function: #5E2CBC",
+			"light_plus_experimental": "support.function: #795E26"
+		}
+	},
+	{
+		"c": " ",
+		"t": "source.shell meta.scope.if-block.shell meta.function.shell meta.function.body.shell meta.statement.shell meta.command.shell meta.argument.shell",
+		"r": {
+			"dark_plus": "default: #D4D4D4",
+			"light_plus": "default: #000000",
+			"dark_vs": "default: #D4D4D4",
+			"light_vs": "default: #000000",
+			"hc_black": "default: #FFFFFF",
+			"dark_plus_experimental": "default: #CCCCCC",
+			"hc_light": "default: #292929",
+			"light_plus_experimental": "default: #3B3B3B"
+		}
+	},
+	{
+		"c": "\"",
+		"t": "source.shell meta.scope.if-block.shell meta.function.shell meta.function.body.shell meta.statement.shell meta.command.shell meta.argument.shell string.quoted.double.shell punctuation.definition.string.begin.shell",
+		"r": {
+			"dark_plus": "string: #CE9178",
+			"light_plus": "string: #A31515",
+			"dark_vs": "string: #CE9178",
+			"light_vs": "string: #A31515",
+			"hc_black": "string: #CE9178",
+			"dark_plus_experimental": "string: #CE9178",
+			"hc_light": "string: #0F4A85",
+			"light_plus_experimental": "string: #A31515"
+		}
+	},
+	{
+		"c": "$",
+		"t": "source.shell meta.scope.if-block.shell meta.function.shell meta.function.body.shell meta.statement.shell meta.command.shell meta.argument.shell string.quoted.double.shell punctuation.definition.variable.shell variable.other.normal.shell",
+		"r": {
+			"dark_plus": "variable: #9CDCFE",
+			"light_plus": "variable: #001080",
+			"dark_vs": "string: #CE9178",
+			"light_vs": "string: #A31515",
+			"hc_black": "variable: #9CDCFE",
+			"dark_plus_experimental": "variable: #9CDCFE",
+			"hc_light": "variable: #001080",
+			"light_plus_experimental": "variable: #001080"
+		}
+	},
+	{
+		"c": "PWD",
+		"t": "source.shell meta.scope.if-block.shell meta.function.shell meta.function.body.shell meta.statement.shell meta.command.shell meta.argument.shell string.quoted.double.shell variable.other.normal.shell",
+		"r": {
+			"dark_plus": "variable: #9CDCFE",
+			"light_plus": "variable: #001080",
+			"dark_vs": "string: #CE9178",
+			"light_vs": "string: #A31515",
+			"hc_black": "variable: #9CDCFE",
+			"dark_plus_experimental": "variable: #9CDCFE",
+			"hc_light": "variable: #001080",
+			"light_plus_experimental": "variable: #001080"
+		}
+	},
+	{
+		"c": "/",
+		"t": "source.shell meta.scope.if-block.shell meta.function.shell meta.function.body.shell meta.statement.shell meta.command.shell meta.argument.shell string.quoted.double.shell",
+		"r": {
+			"dark_plus": "string: #CE9178",
+			"light_plus": "string: #A31515",
+			"dark_vs": "string: #CE9178",
+			"light_vs": "string: #A31515",
+			"hc_black": "string: #CE9178",
+			"dark_plus_experimental": "string: #CE9178",
+			"hc_light": "string: #0F4A85",
+			"light_plus_experimental": "string: #A31515"
+		}
+	},
+	{
+		"c": "$",
+		"t": "source.shell meta.scope.if-block.shell meta.function.shell meta.function.body.shell meta.statement.shell meta.command.shell meta.argument.shell string.quoted.double.shell punctuation.definition.variable.shell punctuation.section.bracket.curly.variable.begin.shell",
+		"r": {
+			"dark_plus": "string: #CE9178",
+			"light_plus": "string: #A31515",
+			"dark_vs": "string: #CE9178",
+			"light_vs": "string: #A31515",
+			"hc_black": "string: #CE9178",
+			"dark_plus_experimental": "string: #CE9178",
+			"hc_light": "string: #0F4A85",
+			"light_plus_experimental": "string: #A31515"
+		}
+	},
+	{
+		"c": "{",
+		"t": "source.shell meta.scope.if-block.shell meta.function.shell meta.function.body.shell meta.statement.shell meta.command.shell meta.argument.shell string.quoted.double.shell punctuation.section.bracket.curly.variable.begin.shell",
+		"r": {
+			"dark_plus": "string: #CE9178",
+			"light_plus": "string: #A31515",
+			"dark_vs": "string: #CE9178",
+			"light_vs": "string: #A31515",
+			"hc_black": "string: #CE9178",
+			"dark_plus_experimental": "string: #CE9178",
+			"hc_light": "string: #0F4A85",
+			"light_plus_experimental": "string: #A31515"
+		}
+	},
+	{
+		"c": "1",
+		"t": "source.shell meta.scope.if-block.shell meta.function.shell meta.function.body.shell meta.statement.shell meta.command.shell meta.argument.shell string.quoted.double.shell",
+		"r": {
+			"dark_plus": "string: #CE9178",
+			"light_plus": "string: #A31515",
+			"dark_vs": "string: #CE9178",
+			"light_vs": "string: #A31515",
+			"hc_black": "string: #CE9178",
+			"dark_plus_experimental": "string: #CE9178",
+			"hc_light": "string: #0F4A85",
+			"light_plus_experimental": "string: #A31515"
+		}
+	},
+	{
+		"c": "#",
+		"t": "source.shell meta.scope.if-block.shell meta.function.shell meta.function.body.shell meta.statement.shell meta.command.shell meta.argument.shell string.quoted.double.shell keyword.operator.expansion.shell",
+		"r": {
+			"dark_plus": "keyword.operator: #D4D4D4",
+			"light_plus": "keyword.operator: #000000",
+			"dark_vs": "keyword.operator: #D4D4D4",
+			"light_vs": "keyword.operator: #000000",
+			"hc_black": "keyword.operator: #D4D4D4",
+			"dark_plus_experimental": "keyword.operator: #D4D4D4",
+			"hc_light": "keyword.operator: #000000",
+			"light_plus_experimental": "keyword.operator: #000000"
+		}
+	},
+	{
+		"c": ".",
+		"t": "source.shell meta.scope.if-block.shell meta.function.shell meta.function.body.shell meta.statement.shell meta.command.shell meta.argument.shell string.quoted.double.shell",
+		"r": {
+			"dark_plus": "string: #CE9178",
+			"light_plus": "string: #A31515",
+			"dark_vs": "string: #CE9178",
+			"light_vs": "string: #A31515",
+			"hc_black": "string: #CE9178",
+			"dark_plus_experimental": "string: #CE9178",
+			"hc_light": "string: #0F4A85",
+			"light_plus_experimental": "string: #A31515"
+		}
+	},
+	{
+		"c": "/",
+		"t": "source.shell meta.scope.if-block.shell meta.function.shell meta.function.body.shell meta.statement.shell meta.command.shell meta.argument.shell string.quoted.double.shell keyword.operator.expansion.shell",
+		"r": {
+			"dark_plus": "keyword.operator: #D4D4D4",
+			"light_plus": "keyword.operator: #000000",
+			"dark_vs": "keyword.operator: #D4D4D4",
+			"light_vs": "keyword.operator: #000000",
+			"hc_black": "keyword.operator: #D4D4D4",
+			"dark_plus_experimental": "keyword.operator: #D4D4D4",
+			"hc_light": "keyword.operator: #000000",
+			"light_plus_experimental": "keyword.operator: #000000"
+		}
+	},
+	{
+		"c": "}",
+		"t": "source.shell meta.scope.if-block.shell meta.function.shell meta.function.body.shell meta.statement.shell meta.command.shell meta.argument.shell string.quoted.double.shell punctuation.section.bracket.curly.variable.end.shell",
+		"r": {
+			"dark_plus": "string: #CE9178",
+			"light_plus": "string: #A31515",
+			"dark_vs": "string: #CE9178",
+			"light_vs": "string: #A31515",
+			"hc_black": "string: #CE9178",
+			"dark_plus_experimental": "string: #CE9178",
+			"hc_light": "string: #0F4A85",
+			"light_plus_experimental": "string: #A31515"
+		}
+	},
+	{
+		"c": "\"",
+		"t": "source.shell meta.scope.if-block.shell meta.function.shell meta.function.body.shell meta.statement.shell meta.command.shell meta.argument.shell string.quoted.double.shell punctuation.definition.string.end.shell",
+		"r": {
+			"dark_plus": "string: #CE9178",
+			"light_plus": "string: #A31515",
+			"dark_vs": "string: #CE9178",
+			"light_vs": "string: #A31515",
+			"hc_black": "string: #CE9178",
+			"dark_plus_experimental": "string: #CE9178",
+			"hc_light": "string: #0F4A85",
+			"light_plus_experimental": "string: #A31515"
+		}
+	},
+	{
+		"c": ";",
+		"t": "source.shell meta.scope.if-block.shell meta.function.shell meta.function.body.shell punctuation.terminator.statement.semicolon.shell",
+		"r": {
+			"dark_plus": "default: #D4D4D4",
+			"light_plus": "default: #000000",
+			"dark_vs": "default: #D4D4D4",
+			"light_vs": "default: #000000",
+			"hc_black": "default: #FFFFFF",
+			"dark_plus_experimental": "default: #CCCCCC",
+			"hc_light": "default: #292929",
+			"light_plus_experimental": "default: #3B3B3B"
+		}
+	},
+	{
+		"c": " ",
+		"t": "source.shell meta.scope.if-block.shell meta.function.shell meta.function.body.shell meta.statement.shell",
+		"r": {
+			"dark_plus": "default: #D4D4D4",
+			"light_plus": "default: #000000",
+			"dark_vs": "default: #D4D4D4",
+			"light_vs": "default: #000000",
+			"hc_black": "default: #FFFFFF",
+			"dark_plus_experimental": "default: #CCCCCC",
+			"hc_light": "default: #292929",
+			"light_plus_experimental": "default: #3B3B3B"
+		}
+	},
+	{
+		"c": "}",
+		"t": "source.shell meta.scope.if-block.shell meta.function.shell meta.function.body.shell punctuation.definition.group.shell punctuation.section.function.definition.shell",
+		"r": {
+			"dark_plus": "default: #D4D4D4",
+			"light_plus": "default: #000000",
+			"dark_vs": "default: #D4D4D4",
+			"light_vs": "default: #000000",
+			"hc_black": "default: #FFFFFF",
+			"dark_plus_experimental": "default: #CCCCCC",
+			"hc_light": "default: #292929",
+			"light_plus_experimental": "default: #3B3B3B"
+		}
+	},
+	{
+		"c": "\t",
+		"t": "source.shell meta.scope.if-block.shell meta.statement.shell",
+		"r": {
+			"dark_plus": "default: #D4D4D4",
+			"light_plus": "default: #000000",
+			"dark_vs": "default: #D4D4D4",
+			"light_vs": "default: #000000",
+			"hc_black": "default: #FFFFFF",
+			"dark_plus_experimental": "default: #CCCCCC",
+			"hc_light": "default: #292929",
+			"light_plus_experimental": "default: #3B3B3B"
+		}
+	},
+	{
+		"c": "ROOT",
+		"t": "source.shell meta.scope.if-block.shell meta.statement.shell meta.expression.assignment.shell variable.other.assignment.shell",
+		"r": {
+			"dark_plus": "variable: #9CDCFE",
+			"light_plus": "variable: #001080",
+			"dark_vs": "default: #D4D4D4",
+			"light_vs": "default: #000000",
+			"hc_black": "variable: #9CDCFE",
+			"dark_plus_experimental": "variable: #9CDCFE",
+			"hc_light": "variable: #001080",
+			"light_plus_experimental": "variable: #001080"
+		}
+	},
+	{
+		"c": "=",
+		"t": "source.shell meta.scope.if-block.shell meta.statement.shell meta.expression.assignment.shell keyword.operator.assignment.shell",
+		"r": {
+			"dark_plus": "keyword.operator: #D4D4D4",
+			"light_plus": "keyword.operator: #000000",
+			"dark_vs": "keyword.operator: #D4D4D4",
+			"light_vs": "keyword.operator: #000000",
+			"hc_black": "keyword.operator: #D4D4D4",
+			"dark_plus_experimental": "keyword.operator: #D4D4D4",
+			"hc_light": "keyword.operator: #000000",
+			"light_plus_experimental": "keyword.operator: #000000"
+		}
+	},
+	{
+		"c": "$(",
+		"t": "source.shell meta.scope.if-block.shell meta.statement.shell meta.expression.assignment.shell string.interpolated.dollar.shell punctuation.definition.evaluation.parens.begin.shell",
+		"r": {
+			"dark_plus": "string: #CE9178",
+			"light_plus": "string: #A31515",
+			"dark_vs": "string: #CE9178",
+			"light_vs": "string: #A31515",
+			"hc_black": "string: #CE9178",
+			"dark_plus_experimental": "string: #CE9178",
+			"hc_light": "string: #0F4A85",
+			"light_plus_experimental": "string: #A31515"
+		}
+	},
+	{
+		"c": "dirname",
+		"t": "source.shell meta.scope.if-block.shell meta.statement.shell meta.expression.assignment.shell string.interpolated.dollar.shell meta.statement.shell meta.command.shell entity.name.command.shell",
+		"r": {
+			"dark_plus": "string: #CE9178",
+			"light_plus": "string: #A31515",
+			"dark_vs": "string: #CE9178",
+			"light_vs": "string: #A31515",
+			"hc_black": "string: #CE9178",
+			"dark_plus_experimental": "string: #CE9178",
+			"hc_light": "string: #0F4A85",
+			"light_plus_experimental": "string: #A31515"
+		}
+	},
+	{
+		"c": " ",
+		"t": "source.shell meta.scope.if-block.shell meta.statement.shell meta.expression.assignment.shell string.interpolated.dollar.shell meta.statement.shell meta.command.shell meta.argument.shell",
+		"r": {
+			"dark_plus": "string: #CE9178",
+			"light_plus": "string: #A31515",
+			"dark_vs": "string: #CE9178",
+			"light_vs": "string: #A31515",
+			"hc_black": "string: #CE9178",
+			"dark_plus_experimental": "string: #CE9178",
+			"hc_light": "string: #0F4A85",
+			"light_plus_experimental": "string: #A31515"
+		}
+	},
+	{
+		"c": "$(",
+		"t": "source.shell meta.scope.if-block.shell meta.statement.shell meta.expression.assignment.shell string.interpolated.dollar.shell meta.statement.shell meta.command.shell meta.argument.shell string.interpolated.dollar.shell punctuation.definition.evaluation.parens.begin.shell",
+		"r": {
+			"dark_plus": "string: #CE9178",
+			"light_plus": "string: #A31515",
+			"dark_vs": "string: #CE9178",
+			"light_vs": "string: #A31515",
+			"hc_black": "string: #CE9178",
+			"dark_plus_experimental": "string: #CE9178",
+			"hc_light": "string: #0F4A85",
+			"light_plus_experimental": "string: #A31515"
+		}
+	},
+	{
+		"c": "dirname",
+		"t": "source.shell meta.scope.if-block.shell meta.statement.shell meta.expression.assignment.shell string.interpolated.dollar.shell meta.statement.shell meta.command.shell meta.argument.shell string.interpolated.dollar.shell meta.statement.shell meta.command.shell entity.name.command.shell",
+		"r": {
+			"dark_plus": "string: #CE9178",
+			"light_plus": "string: #A31515",
+			"dark_vs": "string: #CE9178",
+			"light_vs": "string: #A31515",
+			"hc_black": "string: #CE9178",
+			"dark_plus_experimental": "string: #CE9178",
+			"hc_light": "string: #0F4A85",
+			"light_plus_experimental": "string: #A31515"
+		}
+	},
+	{
+		"c": " ",
+		"t": "source.shell meta.scope.if-block.shell meta.statement.shell meta.expression.assignment.shell string.interpolated.dollar.shell meta.statement.shell meta.command.shell meta.argument.shell string.interpolated.dollar.shell meta.statement.shell meta.command.shell meta.argument.shell",
+		"r": {
+			"dark_plus": "string: #CE9178",
+			"light_plus": "string: #A31515",
+			"dark_vs": "string: #CE9178",
+			"light_vs": "string: #A31515",
+			"hc_black": "string: #CE9178",
+			"dark_plus_experimental": "string: #CE9178",
+			"hc_light": "string: #0F4A85",
+			"light_plus_experimental": "string: #A31515"
+		}
+	},
+	{
+		"c": "$(",
+		"t": "source.shell meta.scope.if-block.shell meta.statement.shell meta.expression.assignment.shell string.interpolated.dollar.shell meta.statement.shell meta.command.shell meta.argument.shell string.interpolated.dollar.shell meta.statement.shell meta.command.shell meta.argument.shell string.interpolated.dollar.shell punctuation.definition.evaluation.parens.begin.shell",
+		"r": {
+			"dark_plus": "string: #CE9178",
+			"light_plus": "string: #A31515",
+			"dark_vs": "string: #CE9178",
+			"light_vs": "string: #A31515",
+			"hc_black": "string: #CE9178",
+			"dark_plus_experimental": "string: #CE9178",
+			"hc_light": "string: #0F4A85",
+			"light_plus_experimental": "string: #A31515"
+		}
+	},
+	{
+		"c": "realpath",
+		"t": "source.shell meta.scope.if-block.shell meta.statement.shell meta.expression.assignment.shell string.interpolated.dollar.shell meta.statement.shell meta.command.shell meta.argument.shell string.interpolated.dollar.shell meta.statement.shell meta.command.shell meta.argument.shell string.interpolated.dollar.shell meta.statement.shell meta.command.shell entity.name.command.shell",
+		"r": {
+			"dark_plus": "string: #CE9178",
+			"light_plus": "string: #A31515",
+			"dark_vs": "string: #CE9178",
+			"light_vs": "string: #A31515",
+			"hc_black": "string: #CE9178",
+			"dark_plus_experimental": "string: #CE9178",
+			"hc_light": "string: #0F4A85",
+			"light_plus_experimental": "string: #A31515"
+		}
+	},
+	{
+		"c": " ",
+		"t": "source.shell meta.scope.if-block.shell meta.statement.shell meta.expression.assignment.shell string.interpolated.dollar.shell meta.statement.shell meta.command.shell meta.argument.shell string.interpolated.dollar.shell meta.statement.shell meta.command.shell meta.argument.shell string.interpolated.dollar.shell meta.statement.shell meta.command.shell meta.argument.shell",
+		"r": {
+			"dark_plus": "string: #CE9178",
+			"light_plus": "string: #A31515",
+			"dark_vs": "string: #CE9178",
+			"light_vs": "string: #A31515",
+			"hc_black": "string: #CE9178",
+			"dark_plus_experimental": "string: #CE9178",
+			"hc_light": "string: #0F4A85",
+			"light_plus_experimental": "string: #A31515"
+		}
+	},
+	{
+		"c": "\"",
+		"t": "source.shell meta.scope.if-block.shell meta.statement.shell meta.expression.assignment.shell string.interpolated.dollar.shell meta.statement.shell meta.command.shell meta.argument.shell string.interpolated.dollar.shell meta.statement.shell meta.command.shell meta.argument.shell string.interpolated.dollar.shell meta.statement.shell meta.command.shell meta.argument.shell string.quoted.double.shell punctuation.definition.string.begin.shell",
+		"r": {
+			"dark_plus": "string: #CE9178",
+			"light_plus": "string: #A31515",
+			"dark_vs": "string: #CE9178",
+			"light_vs": "string: #A31515",
+			"hc_black": "string: #CE9178",
+			"dark_plus_experimental": "string: #CE9178",
+			"hc_light": "string: #0F4A85",
+			"light_plus_experimental": "string: #A31515"
+		}
+	},
+	{
+		"c": "$",
+		"t": "source.shell meta.scope.if-block.shell meta.statement.shell meta.expression.assignment.shell string.interpolated.dollar.shell meta.statement.shell meta.command.shell meta.argument.shell string.interpolated.dollar.shell meta.statement.shell meta.command.shell meta.argument.shell string.interpolated.dollar.shell meta.statement.shell meta.command.shell meta.argument.shell string.quoted.double.shell punctuation.definition.variable.shell variable.parameter.positional.shell",
+		"r": {
+			"dark_plus": "variable: #9CDCFE",
+			"light_plus": "variable: #001080",
+			"dark_vs": "string: #CE9178",
+			"light_vs": "string: #A31515",
+			"hc_black": "variable: #9CDCFE",
+			"dark_plus_experimental": "variable: #9CDCFE",
+			"hc_light": "variable: #001080",
+			"light_plus_experimental": "variable: #001080"
+		}
+	},
+	{
+		"c": "0",
+		"t": "source.shell meta.scope.if-block.shell meta.statement.shell meta.expression.assignment.shell string.interpolated.dollar.shell meta.statement.shell meta.command.shell meta.argument.shell string.interpolated.dollar.shell meta.statement.shell meta.command.shell meta.argument.shell string.interpolated.dollar.shell meta.statement.shell meta.command.shell meta.argument.shell string.quoted.double.shell variable.parameter.positional.shell",
+		"r": {
+			"dark_plus": "variable: #9CDCFE",
+			"light_plus": "variable: #001080",
+			"dark_vs": "string: #CE9178",
+			"light_vs": "string: #A31515",
+			"hc_black": "variable: #9CDCFE",
+			"dark_plus_experimental": "variable: #9CDCFE",
+			"hc_light": "variable: #001080",
+			"light_plus_experimental": "variable: #001080"
+		}
+	},
+	{
+		"c": "\"",
+		"t": "source.shell meta.scope.if-block.shell meta.statement.shell meta.expression.assignment.shell string.interpolated.dollar.shell meta.statement.shell meta.command.shell meta.argument.shell string.interpolated.dollar.shell meta.statement.shell meta.command.shell meta.argument.shell string.interpolated.dollar.shell meta.statement.shell meta.command.shell meta.argument.shell string.quoted.double.shell punctuation.definition.string.end.shell",
+		"r": {
+			"dark_plus": "string: #CE9178",
+			"light_plus": "string: #A31515",
+			"dark_vs": "string: #CE9178",
+			"light_vs": "string: #A31515",
+			"hc_black": "string: #CE9178",
+			"dark_plus_experimental": "string: #CE9178",
+			"hc_light": "string: #0F4A85",
+			"light_plus_experimental": "string: #A31515"
+		}
+	},
+	{
+		"c": ")",
+		"t": "source.shell meta.scope.if-block.shell meta.statement.shell meta.expression.assignment.shell string.interpolated.dollar.shell meta.statement.shell meta.command.shell meta.argument.shell string.interpolated.dollar.shell meta.statement.shell meta.command.shell meta.argument.shell string.interpolated.dollar.shell punctuation.definition.evaluation.parens.end.shell",
+		"r": {
+			"dark_plus": "string: #CE9178",
+			"light_plus": "string: #A31515",
+			"dark_vs": "string: #CE9178",
+			"light_vs": "string: #A31515",
+			"hc_black": "string: #CE9178",
+			"dark_plus_experimental": "string: #CE9178",
+			"hc_light": "string: #0F4A85",
+			"light_plus_experimental": "string: #A31515"
+		}
+	},
+	{
+		"c": ")",
+		"t": "source.shell meta.scope.if-block.shell meta.statement.shell meta.expression.assignment.shell string.interpolated.dollar.shell meta.statement.shell meta.command.shell meta.argument.shell string.interpolated.dollar.shell punctuation.definition.evaluation.parens.end.shell",
+		"r": {
+			"dark_plus": "string: #CE9178",
+			"light_plus": "string: #A31515",
+			"dark_vs": "string: #CE9178",
+			"light_vs": "string: #A31515",
+			"hc_black": "string: #CE9178",
+			"dark_plus_experimental": "string: #CE9178",
+			"hc_light": "string: #0F4A85",
+			"light_plus_experimental": "string: #A31515"
+		}
+	},
+	{
+		"c": ")",
+		"t": "source.shell meta.scope.if-block.shell meta.statement.shell meta.expression.assignment.shell string.interpolated.dollar.shell punctuation.definition.evaluation.parens.end.shell",
+		"r": {
+			"dark_plus": "string: #CE9178",
+			"light_plus": "string: #A31515",
+			"dark_vs": "string: #CE9178",
+			"light_vs": "string: #A31515",
+			"hc_black": "string: #CE9178",
+			"dark_plus_experimental": "string: #CE9178",
+			"hc_light": "string: #0F4A85",
+			"light_plus_experimental": "string: #A31515"
+		}
+	},
+	{
+		"c": "else",
+		"t": "source.shell meta.scope.if-block.shell keyword.control.else.shell",
 		"r": {
 			"dark_plus": "keyword.control: #C586C0",
 			"light_plus": "keyword.control: #AF00DB",
@@ -332,150 +1247,21 @@
 	},
 	{
 		"c": "\t",
-		"t": "source.shell meta.scope.if-block.shell",
-		"r": {
-			"dark_plus": "default: #D4D4D4",
-			"light_plus": "default: #000000",
-			"dark_vs": "default: #D4D4D4",
-			"light_vs": "default: #000000",
-			"hc_black": "default: #FFFFFF",
-			"dark_plus_experimental": "default: #CCCCCC",
-			"hc_light": "default: #292929",
-			"light_plus_experimental": "default: #3B3B3B"
-		}
-	},
-	{
-		"c": "realpath",
-		"t": "source.shell meta.scope.if-block.shell meta.function.shell entity.name.function.shell",
-		"r": {
-			"dark_plus": "entity.name.function: #DCDCAA",
-			"light_plus": "entity.name.function: #795E26",
-			"dark_vs": "default: #D4D4D4",
-			"light_vs": "default: #000000",
-			"hc_black": "entity.name.function: #DCDCAA",
-			"dark_plus_experimental": "entity.name.function: #DCDCAA",
-			"hc_light": "entity.name.function: #5E2CBC",
-			"light_plus_experimental": "entity.name.function: #795E26"
-		}
-	},
-	{
-		"c": "()",
-		"t": "source.shell meta.scope.if-block.shell meta.function.shell punctuation.definition.arguments.shell",
-		"r": {
-			"dark_plus": "default: #D4D4D4",
-			"light_plus": "default: #000000",
-			"dark_vs": "default: #D4D4D4",
-			"light_vs": "default: #000000",
-			"hc_black": "default: #FFFFFF",
-			"dark_plus_experimental": "default: #CCCCCC",
-			"hc_light": "default: #292929",
-			"light_plus_experimental": "default: #3B3B3B"
-		}
-	},
-	{
-		"c": " ",
-		"t": "source.shell meta.scope.if-block.shell meta.function.shell",
-		"r": {
-			"dark_plus": "default: #D4D4D4",
-			"light_plus": "default: #000000",
-			"dark_vs": "default: #D4D4D4",
-			"light_vs": "default: #000000",
-			"hc_black": "default: #FFFFFF",
-			"dark_plus_experimental": "default: #CCCCCC",
-			"hc_light": "default: #292929",
-			"light_plus_experimental": "default: #3B3B3B"
-		}
-	},
-	{
-		"c": "{",
-		"t": "source.shell meta.scope.if-block.shell meta.function.shell meta.function.body.shell punctuation.definition.group.shell punctuation.section.function.definition.shell",
-		"r": {
-			"dark_plus": "default: #D4D4D4",
-			"light_plus": "default: #000000",
-			"dark_vs": "default: #D4D4D4",
-			"light_vs": "default: #000000",
-			"hc_black": "default: #FFFFFF",
-			"dark_plus_experimental": "default: #CCCCCC",
-			"hc_light": "default: #292929",
-			"light_plus_experimental": "default: #3B3B3B"
-		}
-	},
-	{
-		"c": " ",
-<<<<<<< HEAD
-		"t": "source.shell meta.scope.if-block.shell meta.function.shell meta.scope.group.shell",
-=======
-		"t": "source.shell meta.scope.if-block.shell meta.function.shell meta.function.body.shell meta.statement.shell",
-		"r": {
-			"dark_plus": "default: #D4D4D4",
-			"light_plus": "default: #000000",
-			"dark_vs": "default: #D4D4D4",
-			"light_vs": "default: #000000",
-			"hc_black": "default: #FFFFFF",
-			"dark_plus_experimental": "default: #CCCCCC",
-			"hc_light": "default: #292929",
-			"light_plus_experimental": "default: #3B3B3B"
-		}
-	},
-	{
-		"c": "[",
-		"t": "source.shell meta.scope.if-block.shell meta.function.shell meta.function.body.shell meta.statement.shell meta.scope.logical-expression.shell punctuation.definition.logical-expression.shell",
->>>>>>> 92da9481
-		"r": {
-			"dark_plus": "default: #D4D4D4",
-			"light_plus": "default: #000000",
-			"dark_vs": "default: #D4D4D4",
-			"light_vs": "default: #000000",
-			"hc_black": "default: #FFFFFF",
-			"dark_plus_experimental": "default: #CCCCCC",
-			"hc_light": "default: #292929",
-			"light_plus_experimental": "default: #3B3B3B"
-		}
-	},
-	{
-<<<<<<< HEAD
-		"c": "[[",
-		"t": "source.shell meta.scope.if-block.shell meta.function.shell meta.scope.group.shell meta.scope.logical-expression.shell punctuation.definition.logical-expression.shell",
-=======
-		"c": "[",
-		"t": "source.shell meta.scope.if-block.shell meta.function.shell meta.function.body.shell meta.statement.shell meta.scope.logical-expression.shell meta.scope.logical-expression.shell punctuation.definition.logical-expression.shell",
->>>>>>> 92da9481
-		"r": {
-			"dark_plus": "default: #D4D4D4",
-			"light_plus": "default: #000000",
-			"dark_vs": "default: #D4D4D4",
-			"light_vs": "default: #000000",
-			"hc_black": "default: #FFFFFF",
-			"dark_plus_experimental": "default: #CCCCCC",
-			"hc_light": "default: #292929",
-			"light_plus_experimental": "default: #3B3B3B"
-		}
-	},
-	{
-		"c": " ",
-<<<<<<< HEAD
-		"t": "source.shell meta.scope.if-block.shell meta.function.shell meta.scope.group.shell meta.scope.logical-expression.shell",
-=======
-		"t": "source.shell meta.scope.if-block.shell meta.function.shell meta.function.body.shell meta.statement.shell meta.scope.logical-expression.shell meta.scope.logical-expression.shell",
->>>>>>> 92da9481
-		"r": {
-			"dark_plus": "default: #D4D4D4",
-			"light_plus": "default: #000000",
-			"dark_vs": "default: #D4D4D4",
-			"light_vs": "default: #000000",
-			"hc_black": "default: #FFFFFF",
-			"dark_plus_experimental": "default: #CCCCCC",
-			"hc_light": "default: #292929",
-			"light_plus_experimental": "default: #3B3B3B"
-		}
-	},
-	{
-		"c": "$",
-<<<<<<< HEAD
-		"t": "source.shell meta.scope.if-block.shell meta.function.shell meta.scope.group.shell meta.scope.logical-expression.shell variable.other.positional.shell punctuation.definition.variable.shell",
-=======
-		"t": "source.shell meta.scope.if-block.shell meta.function.shell meta.function.body.shell meta.statement.shell meta.scope.logical-expression.shell meta.scope.logical-expression.shell punctuation.definition.variable.shell variable.parameter.positional.shell",
->>>>>>> 92da9481
+		"t": "source.shell meta.scope.if-block.shell meta.statement.shell",
+		"r": {
+			"dark_plus": "default: #D4D4D4",
+			"light_plus": "default: #000000",
+			"dark_vs": "default: #D4D4D4",
+			"light_vs": "default: #000000",
+			"hc_black": "default: #FFFFFF",
+			"dark_plus_experimental": "default: #CCCCCC",
+			"hc_light": "default: #292929",
+			"light_plus_experimental": "default: #3B3B3B"
+		}
+	},
+	{
+		"c": "ROOT",
+		"t": "source.shell meta.scope.if-block.shell meta.statement.shell meta.expression.assignment.shell variable.other.assignment.shell",
 		"r": {
 			"dark_plus": "variable: #9CDCFE",
 			"light_plus": "variable: #001080",
@@ -488,48 +1274,8 @@
 		}
 	},
 	{
-		"c": "1",
-<<<<<<< HEAD
-		"t": "source.shell meta.scope.if-block.shell meta.function.shell meta.scope.group.shell meta.scope.logical-expression.shell variable.other.positional.shell",
-=======
-		"t": "source.shell meta.scope.if-block.shell meta.function.shell meta.function.body.shell meta.statement.shell meta.scope.logical-expression.shell meta.scope.logical-expression.shell variable.parameter.positional.shell",
->>>>>>> 92da9481
-		"r": {
-			"dark_plus": "variable: #9CDCFE",
-			"light_plus": "variable: #001080",
-			"dark_vs": "default: #D4D4D4",
-			"light_vs": "default: #000000",
-			"hc_black": "variable: #9CDCFE",
-			"dark_plus_experimental": "variable: #9CDCFE",
-			"hc_light": "variable: #001080",
-			"light_plus_experimental": "variable: #001080"
-		}
-	},
-	{
-		"c": " ",
-<<<<<<< HEAD
-		"t": "source.shell meta.scope.if-block.shell meta.function.shell meta.scope.group.shell meta.scope.logical-expression.shell",
-=======
-		"t": "source.shell meta.scope.if-block.shell meta.function.shell meta.function.body.shell meta.statement.shell meta.scope.logical-expression.shell meta.scope.logical-expression.shell",
->>>>>>> 92da9481
-		"r": {
-			"dark_plus": "default: #D4D4D4",
-			"light_plus": "default: #000000",
-			"dark_vs": "default: #D4D4D4",
-			"light_vs": "default: #000000",
-			"hc_black": "default: #FFFFFF",
-			"dark_plus_experimental": "default: #CCCCCC",
-			"hc_light": "default: #292929",
-			"light_plus_experimental": "default: #3B3B3B"
-		}
-	},
-	{
 		"c": "=",
-<<<<<<< HEAD
-		"t": "source.shell meta.scope.if-block.shell meta.function.shell meta.scope.group.shell meta.scope.logical-expression.shell keyword.operator.logical.shell",
-=======
-		"t": "source.shell meta.scope.if-block.shell meta.function.shell meta.function.body.shell meta.statement.shell meta.scope.logical-expression.shell meta.scope.logical-expression.shell keyword.operator.logical.shell",
->>>>>>> 92da9481
+		"t": "source.shell meta.scope.if-block.shell meta.statement.shell meta.expression.assignment.shell keyword.operator.assignment.shell",
 		"r": {
 			"dark_plus": "keyword.operator: #D4D4D4",
 			"light_plus": "keyword.operator: #000000",
@@ -542,30 +1288,274 @@
 		}
 	},
 	{
-		"c": " /",
-<<<<<<< HEAD
-		"t": "source.shell meta.scope.if-block.shell meta.function.shell meta.scope.group.shell meta.scope.logical-expression.shell",
-=======
-		"t": "source.shell meta.scope.if-block.shell meta.function.shell meta.function.body.shell meta.statement.shell meta.scope.logical-expression.shell meta.scope.logical-expression.shell",
->>>>>>> 92da9481
-		"r": {
-			"dark_plus": "default: #D4D4D4",
-			"light_plus": "default: #000000",
-			"dark_vs": "default: #D4D4D4",
-			"light_vs": "default: #000000",
-			"hc_black": "default: #FFFFFF",
-			"dark_plus_experimental": "default: #CCCCCC",
-			"hc_light": "default: #292929",
-			"light_plus_experimental": "default: #3B3B3B"
-		}
-	},
-	{
-		"c": "*",
-<<<<<<< HEAD
-		"t": "source.shell meta.scope.if-block.shell meta.function.shell meta.scope.group.shell meta.scope.logical-expression.shell keyword.operator.glob.shell",
-=======
-		"t": "source.shell meta.scope.if-block.shell meta.function.shell meta.function.body.shell meta.statement.shell meta.scope.logical-expression.shell meta.scope.logical-expression.shell keyword.operator.glob.shell",
->>>>>>> 92da9481
+		"c": "$(",
+		"t": "source.shell meta.scope.if-block.shell meta.statement.shell meta.expression.assignment.shell string.interpolated.dollar.shell punctuation.definition.evaluation.parens.begin.shell",
+		"r": {
+			"dark_plus": "string: #CE9178",
+			"light_plus": "string: #A31515",
+			"dark_vs": "string: #CE9178",
+			"light_vs": "string: #A31515",
+			"hc_black": "string: #CE9178",
+			"dark_plus_experimental": "string: #CE9178",
+			"hc_light": "string: #0F4A85",
+			"light_plus_experimental": "string: #A31515"
+		}
+	},
+	{
+		"c": "dirname",
+		"t": "source.shell meta.scope.if-block.shell meta.statement.shell meta.expression.assignment.shell string.interpolated.dollar.shell meta.statement.shell meta.command.shell entity.name.command.shell",
+		"r": {
+			"dark_plus": "string: #CE9178",
+			"light_plus": "string: #A31515",
+			"dark_vs": "string: #CE9178",
+			"light_vs": "string: #A31515",
+			"hc_black": "string: #CE9178",
+			"dark_plus_experimental": "string: #CE9178",
+			"hc_light": "string: #0F4A85",
+			"light_plus_experimental": "string: #A31515"
+		}
+	},
+	{
+		"c": " ",
+		"t": "source.shell meta.scope.if-block.shell meta.statement.shell meta.expression.assignment.shell string.interpolated.dollar.shell meta.statement.shell meta.command.shell meta.argument.shell",
+		"r": {
+			"dark_plus": "string: #CE9178",
+			"light_plus": "string: #A31515",
+			"dark_vs": "string: #CE9178",
+			"light_vs": "string: #A31515",
+			"hc_black": "string: #CE9178",
+			"dark_plus_experimental": "string: #CE9178",
+			"hc_light": "string: #0F4A85",
+			"light_plus_experimental": "string: #A31515"
+		}
+	},
+	{
+		"c": "$(",
+		"t": "source.shell meta.scope.if-block.shell meta.statement.shell meta.expression.assignment.shell string.interpolated.dollar.shell meta.statement.shell meta.command.shell meta.argument.shell string.interpolated.dollar.shell punctuation.definition.evaluation.parens.begin.shell",
+		"r": {
+			"dark_plus": "string: #CE9178",
+			"light_plus": "string: #A31515",
+			"dark_vs": "string: #CE9178",
+			"light_vs": "string: #A31515",
+			"hc_black": "string: #CE9178",
+			"dark_plus_experimental": "string: #CE9178",
+			"hc_light": "string: #0F4A85",
+			"light_plus_experimental": "string: #A31515"
+		}
+	},
+	{
+		"c": "dirname",
+		"t": "source.shell meta.scope.if-block.shell meta.statement.shell meta.expression.assignment.shell string.interpolated.dollar.shell meta.statement.shell meta.command.shell meta.argument.shell string.interpolated.dollar.shell meta.statement.shell meta.command.shell entity.name.command.shell",
+		"r": {
+			"dark_plus": "string: #CE9178",
+			"light_plus": "string: #A31515",
+			"dark_vs": "string: #CE9178",
+			"light_vs": "string: #A31515",
+			"hc_black": "string: #CE9178",
+			"dark_plus_experimental": "string: #CE9178",
+			"hc_light": "string: #0F4A85",
+			"light_plus_experimental": "string: #A31515"
+		}
+	},
+	{
+		"c": " ",
+		"t": "source.shell meta.scope.if-block.shell meta.statement.shell meta.expression.assignment.shell string.interpolated.dollar.shell meta.statement.shell meta.command.shell meta.argument.shell string.interpolated.dollar.shell meta.statement.shell meta.command.shell meta.argument.shell",
+		"r": {
+			"dark_plus": "string: #CE9178",
+			"light_plus": "string: #A31515",
+			"dark_vs": "string: #CE9178",
+			"light_vs": "string: #A31515",
+			"hc_black": "string: #CE9178",
+			"dark_plus_experimental": "string: #CE9178",
+			"hc_light": "string: #0F4A85",
+			"light_plus_experimental": "string: #A31515"
+		}
+	},
+	{
+		"c": "$(",
+		"t": "source.shell meta.scope.if-block.shell meta.statement.shell meta.expression.assignment.shell string.interpolated.dollar.shell meta.statement.shell meta.command.shell meta.argument.shell string.interpolated.dollar.shell meta.statement.shell meta.command.shell meta.argument.shell string.interpolated.dollar.shell punctuation.definition.evaluation.parens.begin.shell",
+		"r": {
+			"dark_plus": "string: #CE9178",
+			"light_plus": "string: #A31515",
+			"dark_vs": "string: #CE9178",
+			"light_vs": "string: #A31515",
+			"hc_black": "string: #CE9178",
+			"dark_plus_experimental": "string: #CE9178",
+			"hc_light": "string: #0F4A85",
+			"light_plus_experimental": "string: #A31515"
+		}
+	},
+	{
+		"c": "readlink",
+		"t": "source.shell meta.scope.if-block.shell meta.statement.shell meta.expression.assignment.shell string.interpolated.dollar.shell meta.statement.shell meta.command.shell meta.argument.shell string.interpolated.dollar.shell meta.statement.shell meta.command.shell meta.argument.shell string.interpolated.dollar.shell meta.statement.shell meta.command.shell entity.name.command.shell",
+		"r": {
+			"dark_plus": "string: #CE9178",
+			"light_plus": "string: #A31515",
+			"dark_vs": "string: #CE9178",
+			"light_vs": "string: #A31515",
+			"hc_black": "string: #CE9178",
+			"dark_plus_experimental": "string: #CE9178",
+			"hc_light": "string: #0F4A85",
+			"light_plus_experimental": "string: #A31515"
+		}
+	},
+	{
+		"c": " ",
+		"t": "source.shell meta.scope.if-block.shell meta.statement.shell meta.expression.assignment.shell string.interpolated.dollar.shell meta.statement.shell meta.command.shell meta.argument.shell string.interpolated.dollar.shell meta.statement.shell meta.command.shell meta.argument.shell string.interpolated.dollar.shell meta.statement.shell meta.command.shell",
+		"r": {
+			"dark_plus": "string: #CE9178",
+			"light_plus": "string: #A31515",
+			"dark_vs": "string: #CE9178",
+			"light_vs": "string: #A31515",
+			"hc_black": "string: #CE9178",
+			"dark_plus_experimental": "string: #CE9178",
+			"hc_light": "string: #0F4A85",
+			"light_plus_experimental": "string: #A31515"
+		}
+	},
+	{
+		"c": "-",
+		"t": "source.shell meta.scope.if-block.shell meta.statement.shell meta.expression.assignment.shell string.interpolated.dollar.shell meta.statement.shell meta.command.shell meta.argument.shell string.interpolated.dollar.shell meta.statement.shell meta.command.shell meta.argument.shell string.interpolated.dollar.shell meta.statement.shell meta.command.shell string.unquoted.argument.shell constant.other.option.dash.shell",
+		"r": {
+			"dark_plus": "string: #CE9178",
+			"light_plus": "string: #A31515",
+			"dark_vs": "string: #CE9178",
+			"light_vs": "string: #A31515",
+			"hc_black": "string: #CE9178",
+			"dark_plus_experimental": "string: #CE9178",
+			"hc_light": "string: #0F4A85",
+			"light_plus_experimental": "string: #A31515"
+		}
+	},
+	{
+		"c": "f",
+		"t": "source.shell meta.scope.if-block.shell meta.statement.shell meta.expression.assignment.shell string.interpolated.dollar.shell meta.statement.shell meta.command.shell meta.argument.shell string.interpolated.dollar.shell meta.statement.shell meta.command.shell meta.argument.shell string.interpolated.dollar.shell meta.statement.shell meta.command.shell string.unquoted.argument constant.other.option",
+		"r": {
+			"dark_plus": "string: #CE9178",
+			"light_plus": "string: #A31515",
+			"dark_vs": "string: #CE9178",
+			"light_vs": "string: #A31515",
+			"hc_black": "string: #CE9178",
+			"dark_plus_experimental": "string: #CE9178",
+			"hc_light": "string: #0F4A85",
+			"light_plus_experimental": "string: #A31515"
+		}
+	},
+	{
+		"c": " ",
+		"t": "source.shell meta.scope.if-block.shell meta.statement.shell meta.expression.assignment.shell string.interpolated.dollar.shell meta.statement.shell meta.command.shell meta.argument.shell string.interpolated.dollar.shell meta.statement.shell meta.command.shell meta.argument.shell string.interpolated.dollar.shell meta.statement.shell meta.command.shell meta.argument.shell",
+		"r": {
+			"dark_plus": "string: #CE9178",
+			"light_plus": "string: #A31515",
+			"dark_vs": "string: #CE9178",
+			"light_vs": "string: #A31515",
+			"hc_black": "string: #CE9178",
+			"dark_plus_experimental": "string: #CE9178",
+			"hc_light": "string: #0F4A85",
+			"light_plus_experimental": "string: #A31515"
+		}
+	},
+	{
+		"c": "$",
+		"t": "source.shell meta.scope.if-block.shell meta.statement.shell meta.expression.assignment.shell string.interpolated.dollar.shell meta.statement.shell meta.command.shell meta.argument.shell string.interpolated.dollar.shell meta.statement.shell meta.command.shell meta.argument.shell string.interpolated.dollar.shell meta.statement.shell meta.command.shell meta.argument.shell punctuation.definition.variable.shell variable.parameter.positional.shell",
+		"r": {
+			"dark_plus": "variable: #9CDCFE",
+			"light_plus": "variable: #001080",
+			"dark_vs": "string: #CE9178",
+			"light_vs": "string: #A31515",
+			"hc_black": "variable: #9CDCFE",
+			"dark_plus_experimental": "variable: #9CDCFE",
+			"hc_light": "variable: #001080",
+			"light_plus_experimental": "variable: #001080"
+		}
+	},
+	{
+		"c": "0",
+		"t": "source.shell meta.scope.if-block.shell meta.statement.shell meta.expression.assignment.shell string.interpolated.dollar.shell meta.statement.shell meta.command.shell meta.argument.shell string.interpolated.dollar.shell meta.statement.shell meta.command.shell meta.argument.shell string.interpolated.dollar.shell meta.statement.shell meta.command.shell meta.argument.shell variable.parameter.positional.shell",
+		"r": {
+			"dark_plus": "variable: #9CDCFE",
+			"light_plus": "variable: #001080",
+			"dark_vs": "string: #CE9178",
+			"light_vs": "string: #A31515",
+			"hc_black": "variable: #9CDCFE",
+			"dark_plus_experimental": "variable: #9CDCFE",
+			"hc_light": "variable: #001080",
+			"light_plus_experimental": "variable: #001080"
+		}
+	},
+	{
+		"c": ")",
+		"t": "source.shell meta.scope.if-block.shell meta.statement.shell meta.expression.assignment.shell string.interpolated.dollar.shell meta.statement.shell meta.command.shell meta.argument.shell string.interpolated.dollar.shell meta.statement.shell meta.command.shell meta.argument.shell string.interpolated.dollar.shell punctuation.definition.evaluation.parens.end.shell",
+		"r": {
+			"dark_plus": "string: #CE9178",
+			"light_plus": "string: #A31515",
+			"dark_vs": "string: #CE9178",
+			"light_vs": "string: #A31515",
+			"hc_black": "string: #CE9178",
+			"dark_plus_experimental": "string: #CE9178",
+			"hc_light": "string: #0F4A85",
+			"light_plus_experimental": "string: #A31515"
+		}
+	},
+	{
+		"c": ")",
+		"t": "source.shell meta.scope.if-block.shell meta.statement.shell meta.expression.assignment.shell string.interpolated.dollar.shell meta.statement.shell meta.command.shell meta.argument.shell string.interpolated.dollar.shell punctuation.definition.evaluation.parens.end.shell",
+		"r": {
+			"dark_plus": "string: #CE9178",
+			"light_plus": "string: #A31515",
+			"dark_vs": "string: #CE9178",
+			"light_vs": "string: #A31515",
+			"hc_black": "string: #CE9178",
+			"dark_plus_experimental": "string: #CE9178",
+			"hc_light": "string: #0F4A85",
+			"light_plus_experimental": "string: #A31515"
+		}
+	},
+	{
+		"c": ")",
+		"t": "source.shell meta.scope.if-block.shell meta.statement.shell meta.expression.assignment.shell string.interpolated.dollar.shell punctuation.definition.evaluation.parens.end.shell",
+		"r": {
+			"dark_plus": "string: #CE9178",
+			"light_plus": "string: #A31515",
+			"dark_vs": "string: #CE9178",
+			"light_vs": "string: #A31515",
+			"hc_black": "string: #CE9178",
+			"dark_plus_experimental": "string: #CE9178",
+			"hc_light": "string: #0F4A85",
+			"light_plus_experimental": "string: #A31515"
+		}
+	},
+	{
+		"c": "fi",
+		"t": "source.shell meta.scope.if-block.shell keyword.control.shell",
+		"r": {
+			"dark_plus": "keyword.control: #C586C0",
+			"light_plus": "keyword.control: #AF00DB",
+			"dark_vs": "keyword.control: #569CD6",
+			"light_vs": "keyword.control: #0000FF",
+			"hc_black": "keyword.control: #C586C0",
+			"dark_plus_experimental": "keyword.control: #C586C0",
+			"hc_light": "keyword.control: #B5200D",
+			"light_plus_experimental": "keyword.control: #AF00DB"
+		}
+	},
+	{
+		"c": "DEVELOPER",
+		"t": "source.shell meta.statement.shell meta.expression.assignment.shell variable.other.assignment.shell",
+		"r": {
+			"dark_plus": "variable: #9CDCFE",
+			"light_plus": "variable: #001080",
+			"dark_vs": "default: #D4D4D4",
+			"light_vs": "default: #000000",
+			"hc_black": "variable: #9CDCFE",
+			"dark_plus_experimental": "variable: #9CDCFE",
+			"hc_light": "variable: #001080",
+			"light_plus_experimental": "variable: #001080"
+		}
+	},
+	{
+		"c": "=",
+		"t": "source.shell meta.statement.shell meta.expression.assignment.shell keyword.operator.assignment.shell",
 		"r": {
 			"dark_plus": "keyword.operator: #D4D4D4",
 			"light_plus": "keyword.operator: #000000",
@@ -578,78 +1568,106 @@
 		}
 	},
 	{
-		"c": " ",
-<<<<<<< HEAD
-		"t": "source.shell meta.scope.if-block.shell meta.function.shell meta.scope.group.shell meta.scope.logical-expression.shell",
-=======
-		"t": "source.shell meta.scope.if-block.shell meta.function.shell meta.function.body.shell meta.statement.shell meta.scope.logical-expression.shell meta.scope.logical-expression.shell",
-		"r": {
-			"dark_plus": "default: #D4D4D4",
-			"light_plus": "default: #000000",
-			"dark_vs": "default: #D4D4D4",
-			"light_vs": "default: #000000",
-			"hc_black": "default: #FFFFFF",
-			"dark_plus_experimental": "default: #CCCCCC",
-			"hc_light": "default: #292929",
-			"light_plus_experimental": "default: #3B3B3B"
-		}
-	},
-	{
-		"c": "]",
-		"t": "source.shell meta.scope.if-block.shell meta.function.shell meta.function.body.shell meta.statement.shell meta.scope.logical-expression.shell meta.scope.logical-expression.shell punctuation.definition.logical-expression.shell",
->>>>>>> 92da9481
-		"r": {
-			"dark_plus": "default: #D4D4D4",
-			"light_plus": "default: #000000",
-			"dark_vs": "default: #D4D4D4",
-			"light_vs": "default: #000000",
-			"hc_black": "default: #FFFFFF",
-			"dark_plus_experimental": "default: #CCCCCC",
-			"hc_light": "default: #292929",
-			"light_plus_experimental": "default: #3B3B3B"
-		}
-	},
-	{
-<<<<<<< HEAD
-		"c": "]]",
-		"t": "source.shell meta.scope.if-block.shell meta.function.shell meta.scope.group.shell meta.scope.logical-expression.shell punctuation.definition.logical-expression.shell",
-=======
-		"c": "]",
-		"t": "source.shell meta.scope.if-block.shell meta.function.shell meta.function.body.shell meta.statement.shell meta.scope.logical-expression.shell punctuation.definition.logical-expression.shell",
->>>>>>> 92da9481
-		"r": {
-			"dark_plus": "default: #D4D4D4",
-			"light_plus": "default: #000000",
-			"dark_vs": "default: #D4D4D4",
-			"light_vs": "default: #000000",
-			"hc_black": "default: #FFFFFF",
-			"dark_plus_experimental": "default: #CCCCCC",
-			"hc_light": "default: #292929",
-			"light_plus_experimental": "default: #3B3B3B"
-		}
-	},
-	{
-		"c": " ",
-<<<<<<< HEAD
-		"t": "source.shell meta.scope.if-block.shell meta.function.shell meta.scope.group.shell",
-=======
-		"t": "source.shell meta.scope.if-block.shell meta.function.shell meta.function.body.shell meta.statement.shell",
->>>>>>> 92da9481
-		"r": {
-			"dark_plus": "default: #D4D4D4",
-			"light_plus": "default: #000000",
-			"dark_vs": "default: #D4D4D4",
-			"light_vs": "default: #000000",
-			"hc_black": "default: #FFFFFF",
-			"dark_plus_experimental": "default: #CCCCCC",
-			"hc_light": "default: #292929",
-			"light_plus_experimental": "default: #3B3B3B"
-		}
-	},
-	{
-		"c": "&&",
-<<<<<<< HEAD
-		"t": "source.shell meta.scope.if-block.shell meta.function.shell meta.scope.group.shell keyword.operator.list.shell",
+		"c": "$(",
+		"t": "source.shell meta.statement.shell meta.expression.assignment.shell string.interpolated.dollar.shell punctuation.definition.evaluation.parens.begin.shell",
+		"r": {
+			"dark_plus": "string: #CE9178",
+			"light_plus": "string: #A31515",
+			"dark_vs": "string: #CE9178",
+			"light_vs": "string: #A31515",
+			"hc_black": "string: #CE9178",
+			"dark_plus_experimental": "string: #CE9178",
+			"hc_light": "string: #0F4A85",
+			"light_plus_experimental": "string: #A31515"
+		}
+	},
+	{
+		"c": "xcode-select",
+		"t": "source.shell meta.statement.shell meta.expression.assignment.shell string.interpolated.dollar.shell meta.statement.shell meta.command.shell entity.name.command.shell",
+		"r": {
+			"dark_plus": "string: #CE9178",
+			"light_plus": "string: #A31515",
+			"dark_vs": "string: #CE9178",
+			"light_vs": "string: #A31515",
+			"hc_black": "string: #CE9178",
+			"dark_plus_experimental": "string: #CE9178",
+			"hc_light": "string: #0F4A85",
+			"light_plus_experimental": "string: #A31515"
+		}
+	},
+	{
+		"c": " ",
+		"t": "source.shell meta.statement.shell meta.expression.assignment.shell string.interpolated.dollar.shell meta.statement.shell meta.command.shell",
+		"r": {
+			"dark_plus": "string: #CE9178",
+			"light_plus": "string: #A31515",
+			"dark_vs": "string: #CE9178",
+			"light_vs": "string: #A31515",
+			"hc_black": "string: #CE9178",
+			"dark_plus_experimental": "string: #CE9178",
+			"hc_light": "string: #0F4A85",
+			"light_plus_experimental": "string: #A31515"
+		}
+	},
+	{
+		"c": "-",
+		"t": "source.shell meta.statement.shell meta.expression.assignment.shell string.interpolated.dollar.shell meta.statement.shell meta.command.shell string.unquoted.argument.shell constant.other.option.dash.shell",
+		"r": {
+			"dark_plus": "string: #CE9178",
+			"light_plus": "string: #A31515",
+			"dark_vs": "string: #CE9178",
+			"light_vs": "string: #A31515",
+			"hc_black": "string: #CE9178",
+			"dark_plus_experimental": "string: #CE9178",
+			"hc_light": "string: #0F4A85",
+			"light_plus_experimental": "string: #A31515"
+		}
+	},
+	{
+		"c": "print-path",
+		"t": "source.shell meta.statement.shell meta.expression.assignment.shell string.interpolated.dollar.shell meta.statement.shell meta.command.shell string.unquoted.argument constant.other.option",
+		"r": {
+			"dark_plus": "string: #CE9178",
+			"light_plus": "string: #A31515",
+			"dark_vs": "string: #CE9178",
+			"light_vs": "string: #A31515",
+			"hc_black": "string: #CE9178",
+			"dark_plus_experimental": "string: #CE9178",
+			"hc_light": "string: #0F4A85",
+			"light_plus_experimental": "string: #A31515"
+		}
+	},
+	{
+		"c": ")",
+		"t": "source.shell meta.statement.shell meta.expression.assignment.shell string.interpolated.dollar.shell punctuation.definition.evaluation.parens.end.shell",
+		"r": {
+			"dark_plus": "string: #CE9178",
+			"light_plus": "string: #A31515",
+			"dark_vs": "string: #CE9178",
+			"light_vs": "string: #A31515",
+			"hc_black": "string: #CE9178",
+			"dark_plus_experimental": "string: #CE9178",
+			"hc_light": "string: #0F4A85",
+			"light_plus_experimental": "string: #A31515"
+		}
+	},
+	{
+		"c": "LIPO",
+		"t": "source.shell meta.statement.shell meta.expression.assignment.shell variable.other.assignment.shell",
+		"r": {
+			"dark_plus": "variable: #9CDCFE",
+			"light_plus": "variable: #001080",
+			"dark_vs": "default: #D4D4D4",
+			"light_vs": "default: #000000",
+			"hc_black": "variable: #9CDCFE",
+			"dark_plus_experimental": "variable: #9CDCFE",
+			"hc_light": "variable: #001080",
+			"light_plus_experimental": "variable: #001080"
+		}
+	},
+	{
+		"c": "=",
+		"t": "source.shell meta.statement.shell meta.expression.assignment.shell keyword.operator.assignment.shell",
 		"r": {
 			"dark_plus": "keyword.operator: #D4D4D4",
 			"light_plus": "keyword.operator: #000000",
@@ -659,167 +1677,221 @@
 			"dark_plus_experimental": "keyword.operator: #D4D4D4",
 			"hc_light": "keyword.operator: #000000",
 			"light_plus_experimental": "keyword.operator: #000000"
-=======
-		"t": "source.shell meta.scope.if-block.shell meta.function.shell meta.function.body.shell punctuation.separator.statement.and.shell",
-		"r": {
-			"dark_plus": "default: #D4D4D4",
-			"light_plus": "default: #000000",
-			"dark_vs": "default: #D4D4D4",
-			"light_vs": "default: #000000",
-			"hc_black": "default: #FFFFFF",
-			"dark_plus_experimental": "default: #CCCCCC",
-			"hc_light": "default: #292929",
-			"light_plus_experimental": "default: #3B3B3B"
->>>>>>> 92da9481
-		}
-	},
-	{
-		"c": " ",
-<<<<<<< HEAD
-		"t": "source.shell meta.scope.if-block.shell meta.function.shell meta.scope.group.shell",
-=======
-		"t": "source.shell meta.scope.if-block.shell meta.function.shell meta.function.body.shell meta.statement.shell",
->>>>>>> 92da9481
-		"r": {
-			"dark_plus": "default: #D4D4D4",
-			"light_plus": "default: #000000",
-			"dark_vs": "default: #D4D4D4",
-			"light_vs": "default: #000000",
-			"hc_black": "default: #FFFFFF",
-			"dark_plus_experimental": "default: #CCCCCC",
-			"hc_light": "default: #292929",
-			"light_plus_experimental": "default: #3B3B3B"
-		}
-	},
-	{
-		"c": "echo",
-<<<<<<< HEAD
-		"t": "source.shell meta.scope.if-block.shell meta.function.shell meta.scope.group.shell support.function.builtin.shell",
-=======
-		"t": "source.shell meta.scope.if-block.shell meta.function.shell meta.function.body.shell meta.statement.shell meta.command.shell entity.name.command.shell support.function.builtin.shell",
->>>>>>> 92da9481
-		"r": {
-			"dark_plus": "support.function: #DCDCAA",
-			"light_plus": "support.function: #795E26",
-			"dark_vs": "default: #D4D4D4",
-			"light_vs": "default: #000000",
-			"hc_black": "support.function: #DCDCAA",
-			"dark_plus_experimental": "support.function: #DCDCAA",
-			"hc_light": "support.function: #5E2CBC",
-			"light_plus_experimental": "support.function: #795E26"
-		}
-	},
-	{
-		"c": " ",
-<<<<<<< HEAD
-		"t": "source.shell meta.scope.if-block.shell meta.function.shell meta.scope.group.shell",
-=======
-		"t": "source.shell meta.scope.if-block.shell meta.function.shell meta.function.body.shell meta.statement.shell meta.command.shell meta.argument.shell",
->>>>>>> 92da9481
-		"r": {
-			"dark_plus": "default: #D4D4D4",
-			"light_plus": "default: #000000",
-			"dark_vs": "default: #D4D4D4",
-			"light_vs": "default: #000000",
-			"hc_black": "default: #FFFFFF",
-			"dark_plus_experimental": "default: #CCCCCC",
-			"hc_light": "default: #292929",
-			"light_plus_experimental": "default: #3B3B3B"
-		}
-	},
-	{
-		"c": "\"",
-<<<<<<< HEAD
-		"t": "source.shell meta.scope.if-block.shell meta.function.shell meta.scope.group.shell string.quoted.double.shell punctuation.definition.string.begin.shell",
-=======
-		"t": "source.shell meta.scope.if-block.shell meta.function.shell meta.function.body.shell meta.statement.shell meta.command.shell meta.argument.shell string.quoted.double.shell punctuation.definition.string.begin.shell",
->>>>>>> 92da9481
-		"r": {
-			"dark_plus": "string: #CE9178",
-			"light_plus": "string: #A31515",
-			"dark_vs": "string: #CE9178",
-			"light_vs": "string: #A31515",
-			"hc_black": "string: #CE9178",
-			"dark_plus_experimental": "string: #CE9178",
-			"hc_light": "string: #0F4A85",
-			"light_plus_experimental": "string: #A31515"
-		}
-	},
-	{
-		"c": "$",
-<<<<<<< HEAD
-		"t": "source.shell meta.scope.if-block.shell meta.function.shell meta.scope.group.shell string.quoted.double.shell variable.other.positional.shell punctuation.definition.variable.shell",
-=======
-		"t": "source.shell meta.scope.if-block.shell meta.function.shell meta.function.body.shell meta.statement.shell meta.command.shell meta.argument.shell string.quoted.double.shell punctuation.definition.variable.shell variable.parameter.positional.shell",
->>>>>>> 92da9481
-		"r": {
-			"dark_plus": "variable: #9CDCFE",
-			"light_plus": "variable: #001080",
-			"dark_vs": "string: #CE9178",
-			"light_vs": "string: #A31515",
-			"hc_black": "variable: #9CDCFE",
-			"dark_plus_experimental": "variable: #9CDCFE",
-			"hc_light": "variable: #001080",
-			"light_plus_experimental": "variable: #001080"
-		}
-	},
-	{
-		"c": "1",
-<<<<<<< HEAD
-		"t": "source.shell meta.scope.if-block.shell meta.function.shell meta.scope.group.shell string.quoted.double.shell variable.other.positional.shell",
-=======
-		"t": "source.shell meta.scope.if-block.shell meta.function.shell meta.function.body.shell meta.statement.shell meta.command.shell meta.argument.shell string.quoted.double.shell variable.parameter.positional.shell",
->>>>>>> 92da9481
-		"r": {
-			"dark_plus": "variable: #9CDCFE",
-			"light_plus": "variable: #001080",
-			"dark_vs": "string: #CE9178",
-			"light_vs": "string: #A31515",
-			"hc_black": "variable: #9CDCFE",
-			"dark_plus_experimental": "variable: #9CDCFE",
-			"hc_light": "variable: #001080",
-			"light_plus_experimental": "variable: #001080"
-		}
-	},
-	{
-		"c": "\"",
-<<<<<<< HEAD
-		"t": "source.shell meta.scope.if-block.shell meta.function.shell meta.scope.group.shell string.quoted.double.shell punctuation.definition.string.end.shell",
-=======
-		"t": "source.shell meta.scope.if-block.shell meta.function.shell meta.function.body.shell meta.statement.shell meta.command.shell meta.argument.shell string.quoted.double.shell punctuation.definition.string.end.shell",
->>>>>>> 92da9481
-		"r": {
-			"dark_plus": "string: #CE9178",
-			"light_plus": "string: #A31515",
-			"dark_vs": "string: #CE9178",
-			"light_vs": "string: #A31515",
-			"hc_black": "string: #CE9178",
-			"dark_plus_experimental": "string: #CE9178",
-			"hc_light": "string: #0F4A85",
-			"light_plus_experimental": "string: #A31515"
-		}
-	},
-	{
-		"c": " ",
-<<<<<<< HEAD
-		"t": "source.shell meta.scope.if-block.shell meta.function.shell meta.scope.group.shell",
-=======
-		"t": "source.shell meta.scope.if-block.shell meta.function.shell meta.function.body.shell meta.statement.shell meta.command.shell",
->>>>>>> 92da9481
-		"r": {
-			"dark_plus": "default: #D4D4D4",
-			"light_plus": "default: #000000",
-			"dark_vs": "default: #D4D4D4",
-			"light_vs": "default: #000000",
-			"hc_black": "default: #FFFFFF",
-			"dark_plus_experimental": "default: #CCCCCC",
-			"hc_light": "default: #292929",
-			"light_plus_experimental": "default: #3B3B3B"
-		}
-	},
-	{
-		"c": "||",
-		"t": "source.shell meta.scope.if-block.shell meta.function.shell meta.function.body.shell keyword.operator.pipe.shell",
+		}
+	},
+	{
+		"c": "$(",
+		"t": "source.shell meta.statement.shell meta.expression.assignment.shell string.interpolated.dollar.shell punctuation.definition.evaluation.parens.begin.shell",
+		"r": {
+			"dark_plus": "string: #CE9178",
+			"light_plus": "string: #A31515",
+			"dark_vs": "string: #CE9178",
+			"light_vs": "string: #A31515",
+			"hc_black": "string: #CE9178",
+			"dark_plus_experimental": "string: #CE9178",
+			"hc_light": "string: #0F4A85",
+			"light_plus_experimental": "string: #A31515"
+		}
+	},
+	{
+		"c": "xcrun",
+		"t": "source.shell meta.statement.shell meta.expression.assignment.shell string.interpolated.dollar.shell meta.statement.shell meta.command.shell entity.name.command.shell",
+		"r": {
+			"dark_plus": "string: #CE9178",
+			"light_plus": "string: #A31515",
+			"dark_vs": "string: #CE9178",
+			"light_vs": "string: #A31515",
+			"hc_black": "string: #CE9178",
+			"dark_plus_experimental": "string: #CE9178",
+			"hc_light": "string: #0F4A85",
+			"light_plus_experimental": "string: #A31515"
+		}
+	},
+	{
+		"c": " ",
+		"t": "source.shell meta.statement.shell meta.expression.assignment.shell string.interpolated.dollar.shell meta.statement.shell meta.command.shell",
+		"r": {
+			"dark_plus": "string: #CE9178",
+			"light_plus": "string: #A31515",
+			"dark_vs": "string: #CE9178",
+			"light_vs": "string: #A31515",
+			"hc_black": "string: #CE9178",
+			"dark_plus_experimental": "string: #CE9178",
+			"hc_light": "string: #0F4A85",
+			"light_plus_experimental": "string: #A31515"
+		}
+	},
+	{
+		"c": "-",
+		"t": "source.shell meta.statement.shell meta.expression.assignment.shell string.interpolated.dollar.shell meta.statement.shell meta.command.shell string.unquoted.argument.shell constant.other.option.dash.shell",
+		"r": {
+			"dark_plus": "string: #CE9178",
+			"light_plus": "string: #A31515",
+			"dark_vs": "string: #CE9178",
+			"light_vs": "string: #A31515",
+			"hc_black": "string: #CE9178",
+			"dark_plus_experimental": "string: #CE9178",
+			"hc_light": "string: #0F4A85",
+			"light_plus_experimental": "string: #A31515"
+		}
+	},
+	{
+		"c": "sdk",
+		"t": "source.shell meta.statement.shell meta.expression.assignment.shell string.interpolated.dollar.shell meta.statement.shell meta.command.shell string.unquoted.argument constant.other.option",
+		"r": {
+			"dark_plus": "string: #CE9178",
+			"light_plus": "string: #A31515",
+			"dark_vs": "string: #CE9178",
+			"light_vs": "string: #A31515",
+			"hc_black": "string: #CE9178",
+			"dark_plus_experimental": "string: #CE9178",
+			"hc_light": "string: #0F4A85",
+			"light_plus_experimental": "string: #A31515"
+		}
+	},
+	{
+		"c": " ",
+		"t": "source.shell meta.statement.shell meta.expression.assignment.shell string.interpolated.dollar.shell meta.statement.shell meta.command.shell meta.argument.shell",
+		"r": {
+			"dark_plus": "string: #CE9178",
+			"light_plus": "string: #A31515",
+			"dark_vs": "string: #CE9178",
+			"light_vs": "string: #A31515",
+			"hc_black": "string: #CE9178",
+			"dark_plus_experimental": "string: #CE9178",
+			"hc_light": "string: #0F4A85",
+			"light_plus_experimental": "string: #A31515"
+		}
+	},
+	{
+		"c": "iphoneos",
+		"t": "source.shell meta.statement.shell meta.expression.assignment.shell string.interpolated.dollar.shell meta.statement.shell meta.command.shell meta.argument.shell string.unquoted.argument.shell",
+		"r": {
+			"dark_plus": "string: #CE9178",
+			"light_plus": "string: #A31515",
+			"dark_vs": "string: #CE9178",
+			"light_vs": "string: #A31515",
+			"hc_black": "string: #CE9178",
+			"dark_plus_experimental": "string: #CE9178",
+			"hc_light": "string: #0F4A85",
+			"light_plus_experimental": "string: #A31515"
+		}
+	},
+	{
+		"c": " ",
+		"t": "source.shell meta.statement.shell meta.expression.assignment.shell string.interpolated.dollar.shell meta.statement.shell meta.command.shell",
+		"r": {
+			"dark_plus": "string: #CE9178",
+			"light_plus": "string: #A31515",
+			"dark_vs": "string: #CE9178",
+			"light_vs": "string: #A31515",
+			"hc_black": "string: #CE9178",
+			"dark_plus_experimental": "string: #CE9178",
+			"hc_light": "string: #0F4A85",
+			"light_plus_experimental": "string: #A31515"
+		}
+	},
+	{
+		"c": "-",
+		"t": "source.shell meta.statement.shell meta.expression.assignment.shell string.interpolated.dollar.shell meta.statement.shell meta.command.shell string.unquoted.argument.shell constant.other.option.dash.shell",
+		"r": {
+			"dark_plus": "string: #CE9178",
+			"light_plus": "string: #A31515",
+			"dark_vs": "string: #CE9178",
+			"light_vs": "string: #A31515",
+			"hc_black": "string: #CE9178",
+			"dark_plus_experimental": "string: #CE9178",
+			"hc_light": "string: #0F4A85",
+			"light_plus_experimental": "string: #A31515"
+		}
+	},
+	{
+		"c": "find",
+		"t": "source.shell meta.statement.shell meta.expression.assignment.shell string.interpolated.dollar.shell meta.statement.shell meta.command.shell string.unquoted.argument constant.other.option",
+		"r": {
+			"dark_plus": "string: #CE9178",
+			"light_plus": "string: #A31515",
+			"dark_vs": "string: #CE9178",
+			"light_vs": "string: #A31515",
+			"hc_black": "string: #CE9178",
+			"dark_plus_experimental": "string: #CE9178",
+			"hc_light": "string: #0F4A85",
+			"light_plus_experimental": "string: #A31515"
+		}
+	},
+	{
+		"c": " ",
+		"t": "source.shell meta.statement.shell meta.expression.assignment.shell string.interpolated.dollar.shell meta.statement.shell meta.command.shell meta.argument.shell",
+		"r": {
+			"dark_plus": "string: #CE9178",
+			"light_plus": "string: #A31515",
+			"dark_vs": "string: #CE9178",
+			"light_vs": "string: #A31515",
+			"hc_black": "string: #CE9178",
+			"dark_plus_experimental": "string: #CE9178",
+			"hc_light": "string: #0F4A85",
+			"light_plus_experimental": "string: #A31515"
+		}
+	},
+	{
+		"c": "lipo",
+		"t": "source.shell meta.statement.shell meta.expression.assignment.shell string.interpolated.dollar.shell meta.statement.shell meta.command.shell meta.argument.shell string.unquoted.argument.shell",
+		"r": {
+			"dark_plus": "string: #CE9178",
+			"light_plus": "string: #A31515",
+			"dark_vs": "string: #CE9178",
+			"light_vs": "string: #A31515",
+			"hc_black": "string: #CE9178",
+			"dark_plus_experimental": "string: #CE9178",
+			"hc_light": "string: #0F4A85",
+			"light_plus_experimental": "string: #A31515"
+		}
+	},
+	{
+		"c": ")",
+		"t": "source.shell meta.statement.shell meta.expression.assignment.shell string.interpolated.dollar.shell punctuation.definition.evaluation.parens.end.shell",
+		"r": {
+			"dark_plus": "string: #CE9178",
+			"light_plus": "string: #A31515",
+			"dark_vs": "string: #CE9178",
+			"light_vs": "string: #A31515",
+			"hc_black": "string: #CE9178",
+			"dark_plus_experimental": "string: #CE9178",
+			"hc_light": "string: #0F4A85",
+			"light_plus_experimental": "string: #A31515"
+		}
+	},
+	{
+		"c": "cat",
+		"t": "source.shell meta.statement.shell meta.command.shell entity.name.command.shell",
+		"r": {
+			"dark_plus": "default: #D4D4D4",
+			"light_plus": "default: #000000",
+			"dark_vs": "default: #D4D4D4",
+			"light_vs": "default: #000000",
+			"hc_black": "default: #FFFFFF",
+			"dark_plus_experimental": "default: #CCCCCC",
+			"hc_light": "default: #292929",
+			"light_plus_experimental": "default: #3B3B3B"
+		}
+	},
+	{
+		"c": " ",
+		"t": "source.shell meta.statement.shell meta.command.shell meta.argument.shell",
+		"r": {
+			"dark_plus": "default: #D4D4D4",
+			"light_plus": "default: #000000",
+			"dark_vs": "default: #D4D4D4",
+			"light_vs": "default: #000000",
+			"hc_black": "default: #FFFFFF",
+			"dark_plus_experimental": "default: #CCCCCC",
+			"hc_light": "default: #292929",
+			"light_plus_experimental": "default: #3B3B3B"
+		}
+	},
+	{
+		"c": "<<-",
+		"t": "source.shell meta.statement.shell meta.command.shell meta.argument.shell keyword.operator.heredoc.shell",
 		"r": {
 			"dark_plus": "keyword.operator: #D4D4D4",
 			"light_plus": "keyword.operator: #000000",
@@ -832,189 +1904,36 @@
 		}
 	},
 	{
-		"c": " ",
-<<<<<<< HEAD
-		"t": "source.shell meta.scope.if-block.shell meta.function.shell meta.scope.group.shell",
-=======
-		"t": "source.shell meta.scope.if-block.shell meta.function.shell meta.function.body.shell meta.statement.shell",
->>>>>>> 92da9481
-		"r": {
-			"dark_plus": "default: #D4D4D4",
-			"light_plus": "default: #000000",
-			"dark_vs": "default: #D4D4D4",
-			"light_vs": "default: #000000",
-			"hc_black": "default: #FFFFFF",
-			"dark_plus_experimental": "default: #CCCCCC",
-			"hc_light": "default: #292929",
-			"light_plus_experimental": "default: #3B3B3B"
-		}
-	},
-	{
-		"c": "echo",
-<<<<<<< HEAD
-		"t": "source.shell meta.scope.if-block.shell meta.function.shell meta.scope.group.shell support.function.builtin.shell",
-=======
-		"t": "source.shell meta.scope.if-block.shell meta.function.shell meta.function.body.shell meta.statement.shell meta.command.shell entity.name.command.shell support.function.builtin.shell",
->>>>>>> 92da9481
-		"r": {
-			"dark_plus": "support.function: #DCDCAA",
-			"light_plus": "support.function: #795E26",
-			"dark_vs": "default: #D4D4D4",
-			"light_vs": "default: #000000",
-			"hc_black": "support.function: #DCDCAA",
-			"dark_plus_experimental": "support.function: #DCDCAA",
-			"hc_light": "support.function: #5E2CBC",
-			"light_plus_experimental": "support.function: #795E26"
-		}
-	},
-	{
-		"c": " ",
-<<<<<<< HEAD
-		"t": "source.shell meta.scope.if-block.shell meta.function.shell meta.scope.group.shell",
-=======
-		"t": "source.shell meta.scope.if-block.shell meta.function.shell meta.function.body.shell meta.statement.shell meta.command.shell meta.argument.shell",
->>>>>>> 92da9481
-		"r": {
-			"dark_plus": "default: #D4D4D4",
-			"light_plus": "default: #000000",
-			"dark_vs": "default: #D4D4D4",
-			"light_vs": "default: #000000",
-			"hc_black": "default: #FFFFFF",
-			"dark_plus_experimental": "default: #CCCCCC",
-			"hc_light": "default: #292929",
-			"light_plus_experimental": "default: #3B3B3B"
-		}
-	},
-	{
-		"c": "\"",
-<<<<<<< HEAD
-		"t": "source.shell meta.scope.if-block.shell meta.function.shell meta.scope.group.shell string.quoted.double.shell punctuation.definition.string.begin.shell",
-=======
-		"t": "source.shell meta.scope.if-block.shell meta.function.shell meta.function.body.shell meta.statement.shell meta.command.shell meta.argument.shell string.quoted.double.shell punctuation.definition.string.begin.shell",
->>>>>>> 92da9481
-		"r": {
-			"dark_plus": "string: #CE9178",
-			"light_plus": "string: #A31515",
-			"dark_vs": "string: #CE9178",
-			"light_vs": "string: #A31515",
-			"hc_black": "string: #CE9178",
-			"dark_plus_experimental": "string: #CE9178",
-			"hc_light": "string: #0F4A85",
-			"light_plus_experimental": "string: #A31515"
-		}
-	},
-	{
-		"c": "$",
-<<<<<<< HEAD
-		"t": "source.shell meta.scope.if-block.shell meta.function.shell meta.scope.group.shell string.quoted.double.shell variable.other.normal.shell punctuation.definition.variable.shell",
-=======
-		"t": "source.shell meta.scope.if-block.shell meta.function.shell meta.function.body.shell meta.statement.shell meta.command.shell meta.argument.shell string.quoted.double.shell punctuation.definition.variable.shell variable.other.normal.shell",
->>>>>>> 92da9481
-		"r": {
-			"dark_plus": "variable: #9CDCFE",
-			"light_plus": "variable: #001080",
-			"dark_vs": "string: #CE9178",
-			"light_vs": "string: #A31515",
-			"hc_black": "variable: #9CDCFE",
-			"dark_plus_experimental": "variable: #9CDCFE",
-			"hc_light": "variable: #001080",
-			"light_plus_experimental": "variable: #001080"
-		}
-	},
-	{
-		"c": "PWD",
-<<<<<<< HEAD
-		"t": "source.shell meta.scope.if-block.shell meta.function.shell meta.scope.group.shell string.quoted.double.shell variable.other.normal.shell",
-=======
-		"t": "source.shell meta.scope.if-block.shell meta.function.shell meta.function.body.shell meta.statement.shell meta.command.shell meta.argument.shell string.quoted.double.shell variable.other.normal.shell",
->>>>>>> 92da9481
-		"r": {
-			"dark_plus": "variable: #9CDCFE",
-			"light_plus": "variable: #001080",
-			"dark_vs": "string: #CE9178",
-			"light_vs": "string: #A31515",
-			"hc_black": "variable: #9CDCFE",
-			"dark_plus_experimental": "variable: #9CDCFE",
-			"hc_light": "variable: #001080",
-			"light_plus_experimental": "variable: #001080"
-		}
-	},
-	{
-		"c": "/",
-<<<<<<< HEAD
-		"t": "source.shell meta.scope.if-block.shell meta.function.shell meta.scope.group.shell string.quoted.double.shell",
-=======
-		"t": "source.shell meta.scope.if-block.shell meta.function.shell meta.function.body.shell meta.statement.shell meta.command.shell meta.argument.shell string.quoted.double.shell",
-		"r": {
-			"dark_plus": "string: #CE9178",
-			"light_plus": "string: #A31515",
-			"dark_vs": "string: #CE9178",
-			"light_vs": "string: #A31515",
-			"hc_black": "string: #CE9178",
-			"dark_plus_experimental": "string: #CE9178",
-			"hc_light": "string: #0F4A85",
-			"light_plus_experimental": "string: #A31515"
-		}
-	},
-	{
-		"c": "$",
-		"t": "source.shell meta.scope.if-block.shell meta.function.shell meta.function.body.shell meta.statement.shell meta.command.shell meta.argument.shell string.quoted.double.shell punctuation.definition.variable.shell punctuation.section.bracket.curly.variable.begin.shell",
->>>>>>> 92da9481
-		"r": {
-			"dark_plus": "string: #CE9178",
-			"light_plus": "string: #A31515",
-			"dark_vs": "string: #CE9178",
-			"light_vs": "string: #A31515",
-			"hc_black": "string: #CE9178",
-			"dark_plus_experimental": "string: #CE9178",
-			"hc_light": "string: #0F4A85",
-			"light_plus_experimental": "string: #A31515"
-		}
-	},
-	{
-<<<<<<< HEAD
-		"c": "${",
-		"t": "source.shell meta.scope.if-block.shell meta.function.shell meta.scope.group.shell string.quoted.double.shell variable.other.bracket.shell punctuation.definition.variable.shell",
-=======
-		"c": "{",
-		"t": "source.shell meta.scope.if-block.shell meta.function.shell meta.function.body.shell meta.statement.shell meta.command.shell meta.argument.shell string.quoted.double.shell punctuation.section.bracket.curly.variable.begin.shell",
->>>>>>> 92da9481
-		"r": {
-			"dark_plus": "variable: #9CDCFE",
-			"light_plus": "variable: #001080",
-			"dark_vs": "string: #CE9178",
-			"light_vs": "string: #A31515",
-			"hc_black": "variable: #9CDCFE",
-			"dark_plus_experimental": "variable: #9CDCFE",
-			"hc_light": "variable: #001080",
-			"light_plus_experimental": "variable: #001080"
-		}
-	},
-	{
-		"c": "1",
-<<<<<<< HEAD
-		"t": "source.shell meta.scope.if-block.shell meta.function.shell meta.scope.group.shell string.quoted.double.shell variable.other.bracket.shell",
-=======
-		"t": "source.shell meta.scope.if-block.shell meta.function.shell meta.function.body.shell meta.statement.shell meta.command.shell meta.argument.shell string.quoted.double.shell",
->>>>>>> 92da9481
-		"r": {
-			"dark_plus": "variable: #9CDCFE",
-			"light_plus": "variable: #001080",
-			"dark_vs": "string: #CE9178",
-			"light_vs": "string: #A31515",
-			"hc_black": "variable: #9CDCFE",
-			"dark_plus_experimental": "variable: #9CDCFE",
-			"hc_light": "variable: #001080",
-			"light_plus_experimental": "variable: #001080"
-		}
-	},
-	{
-		"c": "#",
-<<<<<<< HEAD
-		"t": "source.shell meta.scope.if-block.shell meta.function.shell meta.scope.group.shell string.quoted.double.shell variable.other.bracket.shell keyword.operator.expansion.shell",
-=======
-		"t": "source.shell meta.scope.if-block.shell meta.function.shell meta.function.body.shell meta.statement.shell meta.command.shell meta.argument.shell string.quoted.double.shell keyword.operator.expansion.shell",
->>>>>>> 92da9481
+		"c": "EOF",
+		"t": "source.shell meta.statement.shell meta.command.shell meta.argument.shell punctuation.definition.string.heredoc.shell",
+		"r": {
+			"dark_plus": "default: #D4D4D4",
+			"light_plus": "default: #000000",
+			"dark_vs": "default: #D4D4D4",
+			"light_vs": "default: #000000",
+			"hc_black": "default: #FFFFFF",
+			"dark_plus_experimental": "default: #CCCCCC",
+			"hc_light": "default: #292929",
+			"light_plus_experimental": "default: #3B3B3B"
+		}
+	},
+	{
+		"c": " ",
+		"t": "source.shell meta.statement.shell meta.command.shell meta.argument.shell",
+		"r": {
+			"dark_plus": "default: #D4D4D4",
+			"light_plus": "default: #000000",
+			"dark_vs": "default: #D4D4D4",
+			"light_vs": "default: #000000",
+			"hc_black": "default: #FFFFFF",
+			"dark_plus_experimental": "default: #CCCCCC",
+			"hc_light": "default: #292929",
+			"light_plus_experimental": "default: #3B3B3B"
+		}
+	},
+	{
+		"c": ">",
+		"t": "source.shell meta.statement.shell meta.command.shell meta.argument.shell keyword.operator.redirect.shell",
 		"r": {
 			"dark_plus": "keyword.operator: #D4D4D4",
 			"light_plus": "keyword.operator: #000000",
@@ -1027,12 +1946,36 @@
 		}
 	},
 	{
-		"c": ".",
-<<<<<<< HEAD
-		"t": "source.shell meta.scope.if-block.shell meta.function.shell meta.scope.group.shell string.quoted.double.shell variable.other.bracket.shell",
-=======
-		"t": "source.shell meta.scope.if-block.shell meta.function.shell meta.function.body.shell meta.statement.shell meta.command.shell meta.argument.shell string.quoted.double.shell",
->>>>>>> 92da9481
+		"c": " /path/file",
+		"t": "source.shell meta.statement.shell meta.command.shell meta.argument.shell",
+		"r": {
+			"dark_plus": "default: #D4D4D4",
+			"light_plus": "default: #000000",
+			"dark_vs": "default: #D4D4D4",
+			"light_vs": "default: #000000",
+			"hc_black": "default: #FFFFFF",
+			"dark_plus_experimental": "default: #CCCCCC",
+			"hc_light": "default: #292929",
+			"light_plus_experimental": "default: #3B3B3B"
+		}
+	},
+	{
+		"c": "\t# A heredoc with a variable ",
+		"t": "source.shell meta.statement.shell meta.command.shell meta.argument.shell string.unquoted.heredoc.indent",
+		"r": {
+			"dark_plus": "string: #CE9178",
+			"light_plus": "string: #A31515",
+			"dark_vs": "string: #CE9178",
+			"light_vs": "string: #A31515",
+			"hc_black": "string: #CE9178",
+			"dark_plus_experimental": "string: #CE9178",
+			"hc_light": "string: #0F4A85",
+			"light_plus_experimental": "string: #A31515"
+		}
+	},
+	{
+		"c": "$",
+		"t": "source.shell meta.statement.shell meta.command.shell meta.argument.shell string.unquoted.heredoc.indent punctuation.definition.variable.shell variable.other.normal.shell",
 		"r": {
 			"dark_plus": "variable: #9CDCFE",
 			"light_plus": "variable: #001080",
@@ -1045,12 +1988,344 @@
 		}
 	},
 	{
-		"c": "/",
-<<<<<<< HEAD
-		"t": "source.shell meta.scope.if-block.shell meta.function.shell meta.scope.group.shell string.quoted.double.shell variable.other.bracket.shell keyword.operator.expansion.shell",
-=======
-		"t": "source.shell meta.scope.if-block.shell meta.function.shell meta.function.body.shell meta.statement.shell meta.command.shell meta.argument.shell string.quoted.double.shell keyword.operator.expansion.shell",
->>>>>>> 92da9481
+		"c": "DEVELOPER",
+		"t": "source.shell meta.statement.shell meta.command.shell meta.argument.shell string.unquoted.heredoc.indent variable.other.normal.shell",
+		"r": {
+			"dark_plus": "variable: #9CDCFE",
+			"light_plus": "variable: #001080",
+			"dark_vs": "string: #CE9178",
+			"light_vs": "string: #A31515",
+			"hc_black": "variable: #9CDCFE",
+			"dark_plus_experimental": "variable: #9CDCFE",
+			"hc_light": "variable: #001080",
+			"light_plus_experimental": "variable: #001080"
+		}
+	},
+	{
+		"c": "\tsome more file",
+		"t": "source.shell meta.statement.shell meta.command.shell meta.argument.shell string.unquoted.heredoc.indent",
+		"r": {
+			"dark_plus": "string: #CE9178",
+			"light_plus": "string: #A31515",
+			"dark_vs": "string: #CE9178",
+			"light_vs": "string: #A31515",
+			"hc_black": "string: #CE9178",
+			"dark_plus_experimental": "string: #CE9178",
+			"hc_light": "string: #0F4A85",
+			"light_plus_experimental": "string: #A31515"
+		}
+	},
+	{
+		"c": "EOF",
+		"t": "source.shell meta.statement.shell meta.command.shell meta.argument.shell punctuation.definition.string.heredoc.shell",
+		"r": {
+			"dark_plus": "default: #D4D4D4",
+			"light_plus": "default: #000000",
+			"dark_vs": "default: #D4D4D4",
+			"light_vs": "default: #000000",
+			"hc_black": "default: #FFFFFF",
+			"dark_plus_experimental": "default: #CCCCCC",
+			"hc_light": "default: #292929",
+			"light_plus_experimental": "default: #3B3B3B"
+		}
+	},
+	{
+		"c": "function ",
+		"t": "source.shell meta.function.shell storage.type.function.shell",
+		"r": {
+			"dark_plus": "storage.type: #569CD6",
+			"light_plus": "storage.type: #0000FF",
+			"dark_vs": "storage.type: #569CD6",
+			"light_vs": "storage.type: #0000FF",
+			"hc_black": "storage.type: #569CD6",
+			"dark_plus_experimental": "storage.type: #569CD6",
+			"hc_light": "storage.type: #0F4A85",
+			"light_plus_experimental": "storage.type: #0000FF"
+		}
+	},
+	{
+		"c": "code",
+		"t": "source.shell meta.function.shell entity.name.function.shell",
+		"r": {
+			"dark_plus": "entity.name.function: #DCDCAA",
+			"light_plus": "entity.name.function: #795E26",
+			"dark_vs": "default: #D4D4D4",
+			"light_vs": "default: #000000",
+			"hc_black": "entity.name.function: #DCDCAA",
+			"dark_plus_experimental": "entity.name.function: #DCDCAA",
+			"hc_light": "entity.name.function: #5E2CBC",
+			"light_plus_experimental": "entity.name.function: #795E26"
+		}
+	},
+	{
+		"c": "()",
+		"t": "source.shell meta.function.shell punctuation.definition.arguments.shell",
+		"r": {
+			"dark_plus": "default: #D4D4D4",
+			"light_plus": "default: #000000",
+			"dark_vs": "default: #D4D4D4",
+			"light_vs": "default: #000000",
+			"hc_black": "default: #FFFFFF",
+			"dark_plus_experimental": "default: #CCCCCC",
+			"hc_light": "default: #292929",
+			"light_plus_experimental": "default: #3B3B3B"
+		}
+	},
+	{
+		"c": " ",
+		"t": "source.shell meta.function.shell",
+		"r": {
+			"dark_plus": "default: #D4D4D4",
+			"light_plus": "default: #000000",
+			"dark_vs": "default: #D4D4D4",
+			"light_vs": "default: #000000",
+			"hc_black": "default: #FFFFFF",
+			"dark_plus_experimental": "default: #CCCCCC",
+			"hc_light": "default: #292929",
+			"light_plus_experimental": "default: #3B3B3B"
+		}
+	},
+	{
+		"c": "{",
+		"t": "source.shell meta.function.shell meta.function.body.shell punctuation.definition.group.shell punctuation.section.function.definition.shell",
+		"r": {
+			"dark_plus": "default: #D4D4D4",
+			"light_plus": "default: #000000",
+			"dark_vs": "default: #D4D4D4",
+			"light_vs": "default: #000000",
+			"hc_black": "default: #FFFFFF",
+			"dark_plus_experimental": "default: #CCCCCC",
+			"hc_light": "default: #292929",
+			"light_plus_experimental": "default: #3B3B3B"
+		}
+	},
+	{
+		"c": "\t",
+		"t": "source.shell meta.function.shell meta.function.body.shell meta.statement.shell",
+		"r": {
+			"dark_plus": "default: #D4D4D4",
+			"light_plus": "default: #000000",
+			"dark_vs": "default: #D4D4D4",
+			"light_vs": "default: #000000",
+			"hc_black": "default: #FFFFFF",
+			"dark_plus_experimental": "default: #CCCCCC",
+			"hc_light": "default: #292929",
+			"light_plus_experimental": "default: #3B3B3B"
+		}
+	},
+	{
+		"c": "cd",
+		"t": "source.shell meta.function.shell meta.function.body.shell meta.statement.shell meta.command.shell entity.name.command.shell support.function.builtin.shell",
+		"r": {
+			"dark_plus": "support.function: #DCDCAA",
+			"light_plus": "support.function: #795E26",
+			"dark_vs": "default: #D4D4D4",
+			"light_vs": "default: #000000",
+			"hc_black": "support.function: #DCDCAA",
+			"dark_plus_experimental": "support.function: #DCDCAA",
+			"hc_light": "support.function: #5E2CBC",
+			"light_plus_experimental": "support.function: #795E26"
+		}
+	},
+	{
+		"c": " ",
+		"t": "source.shell meta.function.shell meta.function.body.shell meta.statement.shell meta.command.shell meta.argument.shell",
+		"r": {
+			"dark_plus": "default: #D4D4D4",
+			"light_plus": "default: #000000",
+			"dark_vs": "default: #D4D4D4",
+			"light_vs": "default: #000000",
+			"hc_black": "default: #FFFFFF",
+			"dark_plus_experimental": "default: #CCCCCC",
+			"hc_light": "default: #292929",
+			"light_plus_experimental": "default: #3B3B3B"
+		}
+	},
+	{
+		"c": "$",
+		"t": "source.shell meta.function.shell meta.function.body.shell meta.statement.shell meta.command.shell meta.argument.shell punctuation.definition.variable.shell variable.other.normal.shell",
+		"r": {
+			"dark_plus": "variable: #9CDCFE",
+			"light_plus": "variable: #001080",
+			"dark_vs": "default: #D4D4D4",
+			"light_vs": "default: #000000",
+			"hc_black": "variable: #9CDCFE",
+			"dark_plus_experimental": "variable: #9CDCFE",
+			"hc_light": "variable: #001080",
+			"light_plus_experimental": "variable: #001080"
+		}
+	},
+	{
+		"c": "ROOT",
+		"t": "source.shell meta.function.shell meta.function.body.shell meta.statement.shell meta.command.shell meta.argument.shell variable.other.normal.shell",
+		"r": {
+			"dark_plus": "variable: #9CDCFE",
+			"light_plus": "variable: #001080",
+			"dark_vs": "default: #D4D4D4",
+			"light_vs": "default: #000000",
+			"hc_black": "variable: #9CDCFE",
+			"dark_plus_experimental": "variable: #9CDCFE",
+			"hc_light": "variable: #001080",
+			"light_plus_experimental": "variable: #001080"
+		}
+	},
+	{
+		"c": "\t",
+		"t": "source.shell meta.function.shell meta.function.body.shell",
+		"r": {
+			"dark_plus": "default: #D4D4D4",
+			"light_plus": "default: #000000",
+			"dark_vs": "default: #D4D4D4",
+			"light_vs": "default: #000000",
+			"hc_black": "default: #FFFFFF",
+			"dark_plus_experimental": "default: #CCCCCC",
+			"hc_light": "default: #292929",
+			"light_plus_experimental": "default: #3B3B3B"
+		}
+	},
+	{
+		"c": "#",
+		"t": "source.shell meta.function.shell meta.function.body.shell comment.line.number-sign.shell punctuation.definition.comment.shell",
+		"r": {
+			"dark_plus": "comment: #6A9955",
+			"light_plus": "comment: #008000",
+			"dark_vs": "comment: #6A9955",
+			"light_vs": "comment: #008000",
+			"hc_black": "comment: #7CA668",
+			"dark_plus_experimental": "comment: #6A9955",
+			"hc_light": "comment: #515151",
+			"light_plus_experimental": "comment: #008000"
+		}
+	},
+	{
+		"c": " Node modules",
+		"t": "source.shell meta.function.shell meta.function.body.shell comment.line.number-sign.shell",
+		"r": {
+			"dark_plus": "comment: #6A9955",
+			"light_plus": "comment: #008000",
+			"dark_vs": "comment: #6A9955",
+			"light_vs": "comment: #008000",
+			"hc_black": "comment: #7CA668",
+			"dark_plus_experimental": "comment: #6A9955",
+			"hc_light": "comment: #515151",
+			"light_plus_experimental": "comment: #008000"
+		}
+	},
+	{
+		"c": "\t",
+		"t": "source.shell meta.function.shell meta.function.body.shell meta.statement.shell",
+		"r": {
+			"dark_plus": "default: #D4D4D4",
+			"light_plus": "default: #000000",
+			"dark_vs": "default: #D4D4D4",
+			"light_vs": "default: #000000",
+			"hc_black": "default: #FFFFFF",
+			"dark_plus_experimental": "default: #CCCCCC",
+			"hc_light": "default: #292929",
+			"light_plus_experimental": "default: #3B3B3B"
+		}
+	},
+	{
+		"c": "test",
+		"t": "source.shell meta.function.shell meta.function.body.shell meta.statement.shell meta.command.shell entity.name.command.shell support.function.builtin.shell",
+		"r": {
+			"dark_plus": "support.function: #DCDCAA",
+			"light_plus": "support.function: #795E26",
+			"dark_vs": "default: #D4D4D4",
+			"light_vs": "default: #000000",
+			"hc_black": "support.function: #DCDCAA",
+			"dark_plus_experimental": "support.function: #DCDCAA",
+			"hc_light": "support.function: #5E2CBC",
+			"light_plus_experimental": "support.function: #795E26"
+		}
+	},
+	{
+		"c": " ",
+		"t": "source.shell meta.function.shell meta.function.body.shell meta.statement.shell meta.command.shell",
+		"r": {
+			"dark_plus": "default: #D4D4D4",
+			"light_plus": "default: #000000",
+			"dark_vs": "default: #D4D4D4",
+			"light_vs": "default: #000000",
+			"hc_black": "default: #FFFFFF",
+			"dark_plus_experimental": "default: #CCCCCC",
+			"hc_light": "default: #292929",
+			"light_plus_experimental": "default: #3B3B3B"
+		}
+	},
+	{
+		"c": "-",
+		"t": "source.shell meta.function.shell meta.function.body.shell meta.statement.shell meta.command.shell string.unquoted.argument.shell constant.other.option.dash.shell",
+		"r": {
+			"dark_plus": "string: #CE9178",
+			"light_plus": "string: #A31515",
+			"dark_vs": "string: #CE9178",
+			"light_vs": "string: #A31515",
+			"hc_black": "string: #CE9178",
+			"dark_plus_experimental": "string: #CE9178",
+			"hc_light": "string: #0F4A85",
+			"light_plus_experimental": "string: #A31515"
+		}
+	},
+	{
+		"c": "d",
+		"t": "source.shell meta.function.shell meta.function.body.shell meta.statement.shell meta.command.shell string.unquoted.argument constant.other.option",
+		"r": {
+			"dark_plus": "string: #CE9178",
+			"light_plus": "string: #A31515",
+			"dark_vs": "string: #CE9178",
+			"light_vs": "string: #A31515",
+			"hc_black": "string: #CE9178",
+			"dark_plus_experimental": "string: #CE9178",
+			"hc_light": "string: #0F4A85",
+			"light_plus_experimental": "string: #A31515"
+		}
+	},
+	{
+		"c": " ",
+		"t": "source.shell meta.function.shell meta.function.body.shell meta.statement.shell meta.command.shell meta.argument.shell",
+		"r": {
+			"dark_plus": "default: #D4D4D4",
+			"light_plus": "default: #000000",
+			"dark_vs": "default: #D4D4D4",
+			"light_vs": "default: #000000",
+			"hc_black": "default: #FFFFFF",
+			"dark_plus_experimental": "default: #CCCCCC",
+			"hc_light": "default: #292929",
+			"light_plus_experimental": "default: #3B3B3B"
+		}
+	},
+	{
+		"c": "node_modules",
+		"t": "source.shell meta.function.shell meta.function.body.shell meta.statement.shell meta.command.shell meta.argument.shell string.unquoted.argument.shell",
+		"r": {
+			"dark_plus": "string: #CE9178",
+			"light_plus": "string: #A31515",
+			"dark_vs": "string: #CE9178",
+			"light_vs": "string: #A31515",
+			"hc_black": "string: #CE9178",
+			"dark_plus_experimental": "string: #CE9178",
+			"hc_light": "string: #0F4A85",
+			"light_plus_experimental": "string: #A31515"
+		}
+	},
+	{
+		"c": " ",
+		"t": "source.shell meta.function.shell meta.function.body.shell meta.statement.shell meta.command.shell",
+		"r": {
+			"dark_plus": "default: #D4D4D4",
+			"light_plus": "default: #000000",
+			"dark_vs": "default: #D4D4D4",
+			"light_vs": "default: #000000",
+			"hc_black": "default: #FFFFFF",
+			"dark_plus_experimental": "default: #CCCCCC",
+			"hc_light": "default: #292929",
+			"light_plus_experimental": "default: #3B3B3B"
+		}
+	},
+	{
+		"c": "||",
+		"t": "source.shell meta.function.shell meta.function.body.shell keyword.operator.pipe.shell",
 		"r": {
 			"dark_plus": "keyword.operator: #D4D4D4",
 			"light_plus": "keyword.operator: #000000",
@@ -1063,17 +2338,167 @@
 		}
 	},
 	{
-		"c": "}",
-<<<<<<< HEAD
-		"t": "source.shell meta.scope.if-block.shell meta.function.shell meta.scope.group.shell string.quoted.double.shell variable.other.bracket.shell punctuation.definition.variable.shell",
-=======
-		"t": "source.shell meta.scope.if-block.shell meta.function.shell meta.function.body.shell meta.statement.shell meta.command.shell meta.argument.shell string.quoted.double.shell punctuation.section.bracket.curly.variable.end.shell",
->>>>>>> 92da9481
+		"c": " ",
+		"t": "source.shell meta.function.shell meta.function.body.shell meta.statement.shell",
+		"r": {
+			"dark_plus": "default: #D4D4D4",
+			"light_plus": "default: #000000",
+			"dark_vs": "default: #D4D4D4",
+			"light_vs": "default: #000000",
+			"hc_black": "default: #FFFFFF",
+			"dark_plus_experimental": "default: #CCCCCC",
+			"hc_light": "default: #292929",
+			"light_plus_experimental": "default: #3B3B3B"
+		}
+	},
+	{
+		"c": ".",
+		"t": "source.shell meta.function.shell meta.function.body.shell meta.statement.shell meta.command.shell entity.name.command.shell support.function.builtin.shell",
+		"r": {
+			"dark_plus": "support.function: #DCDCAA",
+			"light_plus": "support.function: #795E26",
+			"dark_vs": "default: #D4D4D4",
+			"light_vs": "default: #000000",
+			"hc_black": "support.function: #DCDCAA",
+			"dark_plus_experimental": "support.function: #DCDCAA",
+			"hc_light": "support.function: #5E2CBC",
+			"light_plus_experimental": "support.function: #795E26"
+		}
+	},
+	{
+		"c": "/scripts/npm.sh",
+		"t": "source.shell meta.function.shell meta.function.body.shell meta.statement.shell meta.command.shell entity.name.command.shell",
+		"r": {
+			"dark_plus": "default: #D4D4D4",
+			"light_plus": "default: #000000",
+			"dark_vs": "default: #D4D4D4",
+			"light_vs": "default: #000000",
+			"hc_black": "default: #FFFFFF",
+			"dark_plus_experimental": "default: #CCCCCC",
+			"hc_light": "default: #292929",
+			"light_plus_experimental": "default: #3B3B3B"
+		}
+	},
+	{
+		"c": " ",
+		"t": "source.shell meta.function.shell meta.function.body.shell meta.statement.shell meta.command.shell meta.argument.shell",
+		"r": {
+			"dark_plus": "default: #D4D4D4",
+			"light_plus": "default: #000000",
+			"dark_vs": "default: #D4D4D4",
+			"light_vs": "default: #000000",
+			"hc_black": "default: #FFFFFF",
+			"dark_plus_experimental": "default: #CCCCCC",
+			"hc_light": "default: #292929",
+			"light_plus_experimental": "default: #3B3B3B"
+		}
+	},
+	{
+		"c": "install",
+		"t": "source.shell meta.function.shell meta.function.body.shell meta.statement.shell meta.command.shell meta.argument.shell string.unquoted.argument.shell",
+		"r": {
+			"dark_plus": "string: #CE9178",
+			"light_plus": "string: #A31515",
+			"dark_vs": "string: #CE9178",
+			"light_vs": "string: #A31515",
+			"hc_black": "string: #CE9178",
+			"dark_plus_experimental": "string: #CE9178",
+			"hc_light": "string: #0F4A85",
+			"light_plus_experimental": "string: #A31515"
+		}
+	},
+	{
+		"c": "\t",
+		"t": "source.shell meta.function.shell meta.function.body.shell",
+		"r": {
+			"dark_plus": "default: #D4D4D4",
+			"light_plus": "default: #000000",
+			"dark_vs": "default: #D4D4D4",
+			"light_vs": "default: #000000",
+			"hc_black": "default: #FFFFFF",
+			"dark_plus_experimental": "default: #CCCCCC",
+			"hc_light": "default: #292929",
+			"light_plus_experimental": "default: #3B3B3B"
+		}
+	},
+	{
+		"c": "#",
+		"t": "source.shell meta.function.shell meta.function.body.shell comment.line.number-sign.shell punctuation.definition.comment.shell",
+		"r": {
+			"dark_plus": "comment: #6A9955",
+			"light_plus": "comment: #008000",
+			"dark_vs": "comment: #6A9955",
+			"light_vs": "comment: #008000",
+			"hc_black": "comment: #7CA668",
+			"dark_plus_experimental": "comment: #6A9955",
+			"hc_light": "comment: #515151",
+			"light_plus_experimental": "comment: #008000"
+		}
+	},
+	{
+		"c": " Configuration",
+		"t": "source.shell meta.function.shell meta.function.body.shell comment.line.number-sign.shell",
+		"r": {
+			"dark_plus": "comment: #6A9955",
+			"light_plus": "comment: #008000",
+			"dark_vs": "comment: #6A9955",
+			"light_vs": "comment: #008000",
+			"hc_black": "comment: #7CA668",
+			"dark_plus_experimental": "comment: #6A9955",
+			"hc_light": "comment: #515151",
+			"light_plus_experimental": "comment: #008000"
+		}
+	},
+	{
+		"c": "\t",
+		"t": "source.shell meta.function.shell meta.function.body.shell meta.statement.shell",
+		"r": {
+			"dark_plus": "default: #D4D4D4",
+			"light_plus": "default: #000000",
+			"dark_vs": "default: #D4D4D4",
+			"light_vs": "default: #000000",
+			"hc_black": "default: #FFFFFF",
+			"dark_plus_experimental": "default: #CCCCCC",
+			"hc_light": "default: #292929",
+			"light_plus_experimental": "default: #3B3B3B"
+		}
+	},
+	{
+		"c": "export",
+		"t": "source.shell meta.function.shell meta.function.body.shell meta.statement.shell meta.expression.assignment.shell storage.modifier.export.shell",
+		"r": {
+			"dark_plus": "storage.modifier: #569CD6",
+			"light_plus": "storage.modifier: #0000FF",
+			"dark_vs": "storage.modifier: #569CD6",
+			"light_vs": "storage.modifier: #0000FF",
+			"hc_black": "storage.modifier: #569CD6",
+			"dark_plus_experimental": "storage.modifier: #569CD6",
+			"hc_light": "storage.modifier: #0F4A85",
+			"light_plus_experimental": "storage.modifier: #0000FF"
+		}
+	},
+	{
+		"c": " ",
+		"t": "source.shell meta.function.shell meta.function.body.shell meta.statement.shell meta.expression.assignment.shell",
+		"r": {
+			"dark_plus": "default: #D4D4D4",
+			"light_plus": "default: #000000",
+			"dark_vs": "default: #D4D4D4",
+			"light_vs": "default: #000000",
+			"hc_black": "default: #FFFFFF",
+			"dark_plus_experimental": "default: #CCCCCC",
+			"hc_light": "default: #292929",
+			"light_plus_experimental": "default: #3B3B3B"
+		}
+	},
+	{
+		"c": "NODE_ENV",
+		"t": "source.shell meta.function.shell meta.function.body.shell meta.statement.shell meta.expression.assignment.shell variable.other.assignment.shell",
 		"r": {
 			"dark_plus": "variable: #9CDCFE",
 			"light_plus": "variable: #001080",
-			"dark_vs": "string: #CE9178",
-			"light_vs": "string: #A31515",
+			"dark_vs": "default: #D4D4D4",
+			"light_vs": "default: #000000",
 			"hc_black": "variable: #9CDCFE",
 			"dark_plus_experimental": "variable: #9CDCFE",
 			"hc_light": "variable: #001080",
@@ -1081,27 +2506,8 @@
 		}
 	},
 	{
-		"c": "\"",
-<<<<<<< HEAD
-		"t": "source.shell meta.scope.if-block.shell meta.function.shell meta.scope.group.shell string.quoted.double.shell punctuation.definition.string.end.shell",
-=======
-		"t": "source.shell meta.scope.if-block.shell meta.function.shell meta.function.body.shell meta.statement.shell meta.command.shell meta.argument.shell string.quoted.double.shell punctuation.definition.string.end.shell",
->>>>>>> 92da9481
-		"r": {
-			"dark_plus": "string: #CE9178",
-			"light_plus": "string: #A31515",
-			"dark_vs": "string: #CE9178",
-			"light_vs": "string: #A31515",
-			"hc_black": "string: #CE9178",
-			"dark_plus_experimental": "string: #CE9178",
-			"hc_light": "string: #0F4A85",
-			"light_plus_experimental": "string: #A31515"
-		}
-	},
-	{
-		"c": ";",
-<<<<<<< HEAD
-		"t": "source.shell meta.scope.if-block.shell meta.function.shell meta.scope.group.shell keyword.operator.list.shell",
+		"c": "=",
+		"t": "source.shell meta.function.shell meta.function.body.shell meta.statement.shell meta.expression.assignment.shell keyword.operator.assignment.shell",
 		"r": {
 			"dark_plus": "keyword.operator: #D4D4D4",
 			"light_plus": "keyword.operator: #000000",
@@ -1111,83 +2517,156 @@
 			"dark_plus_experimental": "keyword.operator: #D4D4D4",
 			"hc_light": "keyword.operator: #000000",
 			"light_plus_experimental": "keyword.operator: #000000"
-=======
-		"t": "source.shell meta.scope.if-block.shell meta.function.shell meta.function.body.shell punctuation.terminator.statement.semicolon.shell",
-		"r": {
-			"dark_plus": "default: #D4D4D4",
-			"light_plus": "default: #000000",
-			"dark_vs": "default: #D4D4D4",
-			"light_vs": "default: #000000",
-			"hc_black": "default: #FFFFFF",
-			"dark_plus_experimental": "default: #CCCCCC",
-			"hc_light": "default: #292929",
-			"light_plus_experimental": "default: #3B3B3B"
->>>>>>> 92da9481
-		}
-	},
-	{
-		"c": " ",
-<<<<<<< HEAD
-		"t": "source.shell meta.scope.if-block.shell meta.function.shell meta.scope.group.shell",
-=======
-		"t": "source.shell meta.scope.if-block.shell meta.function.shell meta.function.body.shell meta.statement.shell",
->>>>>>> 92da9481
-		"r": {
-			"dark_plus": "default: #D4D4D4",
-			"light_plus": "default: #000000",
-			"dark_vs": "default: #D4D4D4",
-			"light_vs": "default: #000000",
-			"hc_black": "default: #FFFFFF",
-			"dark_plus_experimental": "default: #CCCCCC",
-			"hc_light": "default: #292929",
-			"light_plus_experimental": "default: #3B3B3B"
-		}
-	},
-	{
-		"c": "}",
-		"t": "source.shell meta.scope.if-block.shell meta.function.shell meta.function.body.shell punctuation.definition.group.shell punctuation.section.function.definition.shell",
-		"r": {
-			"dark_plus": "default: #D4D4D4",
-			"light_plus": "default: #000000",
-			"dark_vs": "default: #D4D4D4",
-			"light_vs": "default: #000000",
-			"hc_black": "default: #FFFFFF",
-			"dark_plus_experimental": "default: #CCCCCC",
-			"hc_light": "default: #292929",
-			"light_plus_experimental": "default: #3B3B3B"
-		}
-	},
-	{
-<<<<<<< HEAD
-		"c": "\tROOT=",
-		"t": "source.shell meta.scope.if-block.shell",
-=======
+		}
+	},
+	{
+		"c": "development",
+		"t": "source.shell meta.function.shell meta.function.body.shell meta.statement.shell meta.expression.assignment.shell string.unquoted.argument.shell",
+		"r": {
+			"dark_plus": "string: #CE9178",
+			"light_plus": "string: #A31515",
+			"dark_vs": "string: #CE9178",
+			"light_vs": "string: #A31515",
+			"hc_black": "string: #CE9178",
+			"dark_plus_experimental": "string: #CE9178",
+			"hc_light": "string: #0F4A85",
+			"light_plus_experimental": "string: #A31515"
+		}
+	},
+	{
 		"c": "\t",
-		"t": "source.shell meta.scope.if-block.shell meta.statement.shell",
->>>>>>> 92da9481
-		"r": {
-			"dark_plus": "default: #D4D4D4",
-			"light_plus": "default: #000000",
-			"dark_vs": "default: #D4D4D4",
-			"light_vs": "default: #000000",
-			"hc_black": "default: #FFFFFF",
-			"dark_plus_experimental": "default: #CCCCCC",
-			"hc_light": "default: #292929",
-			"light_plus_experimental": "default: #3B3B3B"
-		}
-	},
-	{
-<<<<<<< HEAD
-		"c": "$(",
-		"t": "source.shell meta.scope.if-block.shell string.interpolated.dollar.shell punctuation.definition.string.begin.shell",
-=======
-		"c": "ROOT",
-		"t": "source.shell meta.scope.if-block.shell meta.statement.shell meta.expression.assignment.shell variable.other.assignment.shell",
+		"t": "source.shell meta.function.shell meta.function.body.shell",
+		"r": {
+			"dark_plus": "default: #D4D4D4",
+			"light_plus": "default: #000000",
+			"dark_vs": "default: #D4D4D4",
+			"light_vs": "default: #000000",
+			"hc_black": "default: #FFFFFF",
+			"dark_plus_experimental": "default: #CCCCCC",
+			"hc_light": "default: #292929",
+			"light_plus_experimental": "default: #3B3B3B"
+		}
+	},
+	{
+		"c": "#",
+		"t": "source.shell meta.function.shell meta.function.body.shell comment.line.number-sign.shell punctuation.definition.comment.shell",
+		"r": {
+			"dark_plus": "comment: #6A9955",
+			"light_plus": "comment: #008000",
+			"dark_vs": "comment: #6A9955",
+			"light_vs": "comment: #008000",
+			"hc_black": "comment: #7CA668",
+			"dark_plus_experimental": "comment: #6A9955",
+			"hc_light": "comment: #515151",
+			"light_plus_experimental": "comment: #008000"
+		}
+	},
+	{
+		"c": " Launch Code",
+		"t": "source.shell meta.function.shell meta.function.body.shell comment.line.number-sign.shell",
+		"r": {
+			"dark_plus": "comment: #6A9955",
+			"light_plus": "comment: #008000",
+			"dark_vs": "comment: #6A9955",
+			"light_vs": "comment: #008000",
+			"hc_black": "comment: #7CA668",
+			"dark_plus_experimental": "comment: #6A9955",
+			"hc_light": "comment: #515151",
+			"light_plus_experimental": "comment: #008000"
+		}
+	},
+	{
+		"c": "\t",
+		"t": "source.shell meta.function.shell meta.function.body.shell",
+		"r": {
+			"dark_plus": "default: #D4D4D4",
+			"light_plus": "default: #000000",
+			"dark_vs": "default: #D4D4D4",
+			"light_vs": "default: #000000",
+			"hc_black": "default: #FFFFFF",
+			"dark_plus_experimental": "default: #CCCCCC",
+			"hc_light": "default: #292929",
+			"light_plus_experimental": "default: #3B3B3B"
+		}
+	},
+	{
+		"c": "if",
+		"t": "source.shell meta.function.shell meta.function.body.shell meta.scope.if-block.shell keyword.control.shell",
+		"r": {
+			"dark_plus": "keyword.control: #C586C0",
+			"light_plus": "keyword.control: #AF00DB",
+			"dark_vs": "keyword.control: #569CD6",
+			"light_vs": "keyword.control: #0000FF",
+			"hc_black": "keyword.control: #C586C0",
+			"dark_plus_experimental": "keyword.control: #C586C0",
+			"hc_light": "keyword.control: #B5200D",
+			"light_plus_experimental": "keyword.control: #AF00DB"
+		}
+	},
+	{
+		"c": " ",
+		"t": "source.shell meta.function.shell meta.function.body.shell meta.scope.if-block.shell",
+		"r": {
+			"dark_plus": "default: #D4D4D4",
+			"light_plus": "default: #000000",
+			"dark_vs": "default: #D4D4D4",
+			"light_vs": "default: #000000",
+			"hc_black": "default: #FFFFFF",
+			"dark_plus_experimental": "default: #CCCCCC",
+			"hc_light": "default: #292929",
+			"light_plus_experimental": "default: #3B3B3B"
+		}
+	},
+	{
+		"c": "[[",
+		"t": "source.shell meta.function.shell meta.function.body.shell meta.scope.if-block.shell meta.scope.logical-expression.shell punctuation.definition.logical-expression.shell",
+		"r": {
+			"dark_plus": "default: #D4D4D4",
+			"light_plus": "default: #000000",
+			"dark_vs": "default: #D4D4D4",
+			"light_vs": "default: #000000",
+			"hc_black": "default: #FFFFFF",
+			"dark_plus_experimental": "default: #CCCCCC",
+			"hc_light": "default: #292929",
+			"light_plus_experimental": "default: #3B3B3B"
+		}
+	},
+	{
+		"c": " ",
+		"t": "source.shell meta.function.shell meta.function.body.shell meta.scope.if-block.shell meta.scope.logical-expression.shell",
+		"r": {
+			"dark_plus": "default: #D4D4D4",
+			"light_plus": "default: #000000",
+			"dark_vs": "default: #D4D4D4",
+			"light_vs": "default: #000000",
+			"hc_black": "default: #FFFFFF",
+			"dark_plus_experimental": "default: #CCCCCC",
+			"hc_light": "default: #292929",
+			"light_plus_experimental": "default: #3B3B3B"
+		}
+	},
+	{
+		"c": "\"",
+		"t": "source.shell meta.function.shell meta.function.body.shell meta.scope.if-block.shell meta.scope.logical-expression.shell string.quoted.double.shell punctuation.definition.string.begin.shell",
+		"r": {
+			"dark_plus": "string: #CE9178",
+			"light_plus": "string: #A31515",
+			"dark_vs": "string: #CE9178",
+			"light_vs": "string: #A31515",
+			"hc_black": "string: #CE9178",
+			"dark_plus_experimental": "string: #CE9178",
+			"hc_light": "string: #0F4A85",
+			"light_plus_experimental": "string: #A31515"
+		}
+	},
+	{
+		"c": "$",
+		"t": "source.shell meta.function.shell meta.function.body.shell meta.scope.if-block.shell meta.scope.logical-expression.shell string.quoted.double.shell punctuation.definition.variable.shell variable.other.normal.shell",
 		"r": {
 			"dark_plus": "variable: #9CDCFE",
 			"light_plus": "variable: #001080",
-			"dark_vs": "default: #D4D4D4",
-			"light_vs": "default: #000000",
+			"dark_vs": "string: #CE9178",
+			"light_vs": "string: #A31515",
 			"hc_black": "variable: #9CDCFE",
 			"dark_plus_experimental": "variable: #9CDCFE",
 			"hc_light": "variable: #001080",
@@ -1195,8 +2674,50 @@
 		}
 	},
 	{
-		"c": "=",
-		"t": "source.shell meta.scope.if-block.shell meta.statement.shell meta.expression.assignment.shell keyword.operator.assignment.shell",
+		"c": "OSTYPE",
+		"t": "source.shell meta.function.shell meta.function.body.shell meta.scope.if-block.shell meta.scope.logical-expression.shell string.quoted.double.shell variable.other.normal.shell",
+		"r": {
+			"dark_plus": "variable: #9CDCFE",
+			"light_plus": "variable: #001080",
+			"dark_vs": "string: #CE9178",
+			"light_vs": "string: #A31515",
+			"hc_black": "variable: #9CDCFE",
+			"dark_plus_experimental": "variable: #9CDCFE",
+			"hc_light": "variable: #001080",
+			"light_plus_experimental": "variable: #001080"
+		}
+	},
+	{
+		"c": "\"",
+		"t": "source.shell meta.function.shell meta.function.body.shell meta.scope.if-block.shell meta.scope.logical-expression.shell string.quoted.double.shell punctuation.definition.string.end.shell",
+		"r": {
+			"dark_plus": "string: #CE9178",
+			"light_plus": "string: #A31515",
+			"dark_vs": "string: #CE9178",
+			"light_vs": "string: #A31515",
+			"hc_black": "string: #CE9178",
+			"dark_plus_experimental": "string: #CE9178",
+			"hc_light": "string: #0F4A85",
+			"light_plus_experimental": "string: #A31515"
+		}
+	},
+	{
+		"c": " ",
+		"t": "source.shell meta.function.shell meta.function.body.shell meta.scope.if-block.shell meta.scope.logical-expression.shell",
+		"r": {
+			"dark_plus": "default: #D4D4D4",
+			"light_plus": "default: #000000",
+			"dark_vs": "default: #D4D4D4",
+			"light_vs": "default: #000000",
+			"hc_black": "default: #FFFFFF",
+			"dark_plus_experimental": "default: #CCCCCC",
+			"hc_light": "default: #292929",
+			"light_plus_experimental": "default: #3B3B3B"
+		}
+	},
+	{
+		"c": "==",
+		"t": "source.shell meta.function.shell meta.function.body.shell meta.scope.if-block.shell meta.scope.logical-expression.shell keyword.operator.logical.shell",
 		"r": {
 			"dark_plus": "keyword.operator: #D4D4D4",
 			"light_plus": "keyword.operator: #000000",
@@ -1209,284 +2730,134 @@
 		}
 	},
 	{
-		"c": "$(",
-		"t": "source.shell meta.scope.if-block.shell meta.statement.shell meta.expression.assignment.shell string.interpolated.dollar.shell punctuation.definition.evaluation.parens.begin.shell",
-		"r": {
-			"dark_plus": "string: #CE9178",
-			"light_plus": "string: #A31515",
-			"dark_vs": "string: #CE9178",
-			"light_vs": "string: #A31515",
-			"hc_black": "string: #CE9178",
-			"dark_plus_experimental": "string: #CE9178",
-			"hc_light": "string: #0F4A85",
-			"light_plus_experimental": "string: #A31515"
-		}
-	},
-	{
-		"c": "dirname",
-		"t": "source.shell meta.scope.if-block.shell meta.statement.shell meta.expression.assignment.shell string.interpolated.dollar.shell meta.statement.shell meta.command.shell entity.name.command.shell",
->>>>>>> 92da9481
-		"r": {
-			"dark_plus": "string: #CE9178",
-			"light_plus": "string: #A31515",
-			"dark_vs": "string: #CE9178",
-			"light_vs": "string: #A31515",
-			"hc_black": "string: #CE9178",
-			"dark_plus_experimental": "string: #CE9178",
-			"hc_light": "string: #0F4A85",
-			"light_plus_experimental": "string: #A31515"
-		}
-	},
-	{
-<<<<<<< HEAD
-		"c": "dirname ",
-		"t": "source.shell meta.scope.if-block.shell string.interpolated.dollar.shell",
-=======
-		"c": " ",
-		"t": "source.shell meta.scope.if-block.shell meta.statement.shell meta.expression.assignment.shell string.interpolated.dollar.shell meta.statement.shell meta.command.shell meta.argument.shell",
->>>>>>> 92da9481
-		"r": {
-			"dark_plus": "string: #CE9178",
-			"light_plus": "string: #A31515",
-			"dark_vs": "string: #CE9178",
-			"light_vs": "string: #A31515",
-			"hc_black": "string: #CE9178",
-			"dark_plus_experimental": "string: #CE9178",
-			"hc_light": "string: #0F4A85",
-			"light_plus_experimental": "string: #A31515"
-		}
-	},
-	{
-		"c": "$(",
-<<<<<<< HEAD
-		"t": "source.shell meta.scope.if-block.shell string.interpolated.dollar.shell string.interpolated.dollar.shell punctuation.definition.string.begin.shell",
-=======
-		"t": "source.shell meta.scope.if-block.shell meta.statement.shell meta.expression.assignment.shell string.interpolated.dollar.shell meta.statement.shell meta.command.shell meta.argument.shell string.interpolated.dollar.shell punctuation.definition.evaluation.parens.begin.shell",
-		"r": {
-			"dark_plus": "string: #CE9178",
-			"light_plus": "string: #A31515",
-			"dark_vs": "string: #CE9178",
-			"light_vs": "string: #A31515",
-			"hc_black": "string: #CE9178",
-			"dark_plus_experimental": "string: #CE9178",
-			"hc_light": "string: #0F4A85",
-			"light_plus_experimental": "string: #A31515"
-		}
-	},
-	{
-		"c": "dirname",
-		"t": "source.shell meta.scope.if-block.shell meta.statement.shell meta.expression.assignment.shell string.interpolated.dollar.shell meta.statement.shell meta.command.shell meta.argument.shell string.interpolated.dollar.shell meta.statement.shell meta.command.shell entity.name.command.shell",
->>>>>>> 92da9481
-		"r": {
-			"dark_plus": "string: #CE9178",
-			"light_plus": "string: #A31515",
-			"dark_vs": "string: #CE9178",
-			"light_vs": "string: #A31515",
-			"hc_black": "string: #CE9178",
-			"dark_plus_experimental": "string: #CE9178",
-			"hc_light": "string: #0F4A85",
-			"light_plus_experimental": "string: #A31515"
-		}
-	},
-	{
-<<<<<<< HEAD
-		"c": "dirname ",
-		"t": "source.shell meta.scope.if-block.shell string.interpolated.dollar.shell string.interpolated.dollar.shell",
-=======
-		"c": " ",
-		"t": "source.shell meta.scope.if-block.shell meta.statement.shell meta.expression.assignment.shell string.interpolated.dollar.shell meta.statement.shell meta.command.shell meta.argument.shell string.interpolated.dollar.shell meta.statement.shell meta.command.shell meta.argument.shell",
->>>>>>> 92da9481
-		"r": {
-			"dark_plus": "string: #CE9178",
-			"light_plus": "string: #A31515",
-			"dark_vs": "string: #CE9178",
-			"light_vs": "string: #A31515",
-			"hc_black": "string: #CE9178",
-			"dark_plus_experimental": "string: #CE9178",
-			"hc_light": "string: #0F4A85",
-			"light_plus_experimental": "string: #A31515"
-		}
-	},
-	{
-		"c": "$(",
-<<<<<<< HEAD
-		"t": "source.shell meta.scope.if-block.shell string.interpolated.dollar.shell string.interpolated.dollar.shell string.interpolated.dollar.shell punctuation.definition.string.begin.shell",
-=======
-		"t": "source.shell meta.scope.if-block.shell meta.statement.shell meta.expression.assignment.shell string.interpolated.dollar.shell meta.statement.shell meta.command.shell meta.argument.shell string.interpolated.dollar.shell meta.statement.shell meta.command.shell meta.argument.shell string.interpolated.dollar.shell punctuation.definition.evaluation.parens.begin.shell",
-		"r": {
-			"dark_plus": "string: #CE9178",
-			"light_plus": "string: #A31515",
-			"dark_vs": "string: #CE9178",
-			"light_vs": "string: #A31515",
-			"hc_black": "string: #CE9178",
-			"dark_plus_experimental": "string: #CE9178",
-			"hc_light": "string: #0F4A85",
-			"light_plus_experimental": "string: #A31515"
-		}
-	},
-	{
-		"c": "realpath",
-		"t": "source.shell meta.scope.if-block.shell meta.statement.shell meta.expression.assignment.shell string.interpolated.dollar.shell meta.statement.shell meta.command.shell meta.argument.shell string.interpolated.dollar.shell meta.statement.shell meta.command.shell meta.argument.shell string.interpolated.dollar.shell meta.statement.shell meta.command.shell entity.name.command.shell",
->>>>>>> 92da9481
-		"r": {
-			"dark_plus": "string: #CE9178",
-			"light_plus": "string: #A31515",
-			"dark_vs": "string: #CE9178",
-			"light_vs": "string: #A31515",
-			"hc_black": "string: #CE9178",
-			"dark_plus_experimental": "string: #CE9178",
-			"hc_light": "string: #0F4A85",
-			"light_plus_experimental": "string: #A31515"
-		}
-	},
-	{
-<<<<<<< HEAD
-		"c": "realpath ",
-		"t": "source.shell meta.scope.if-block.shell string.interpolated.dollar.shell string.interpolated.dollar.shell string.interpolated.dollar.shell",
-=======
-		"c": " ",
-		"t": "source.shell meta.scope.if-block.shell meta.statement.shell meta.expression.assignment.shell string.interpolated.dollar.shell meta.statement.shell meta.command.shell meta.argument.shell string.interpolated.dollar.shell meta.statement.shell meta.command.shell meta.argument.shell string.interpolated.dollar.shell meta.statement.shell meta.command.shell meta.argument.shell",
->>>>>>> 92da9481
-		"r": {
-			"dark_plus": "string: #CE9178",
-			"light_plus": "string: #A31515",
-			"dark_vs": "string: #CE9178",
-			"light_vs": "string: #A31515",
-			"hc_black": "string: #CE9178",
-			"dark_plus_experimental": "string: #CE9178",
-			"hc_light": "string: #0F4A85",
-			"light_plus_experimental": "string: #A31515"
+		"c": " ",
+		"t": "source.shell meta.function.shell meta.function.body.shell meta.scope.if-block.shell meta.scope.logical-expression.shell",
+		"r": {
+			"dark_plus": "default: #D4D4D4",
+			"light_plus": "default: #000000",
+			"dark_vs": "default: #D4D4D4",
+			"light_vs": "default: #000000",
+			"hc_black": "default: #FFFFFF",
+			"dark_plus_experimental": "default: #CCCCCC",
+			"hc_light": "default: #292929",
+			"light_plus_experimental": "default: #3B3B3B"
 		}
 	},
 	{
 		"c": "\"",
-<<<<<<< HEAD
-		"t": "source.shell meta.scope.if-block.shell string.interpolated.dollar.shell string.interpolated.dollar.shell string.interpolated.dollar.shell string.quoted.double.shell punctuation.definition.string.begin.shell",
-=======
-		"t": "source.shell meta.scope.if-block.shell meta.statement.shell meta.expression.assignment.shell string.interpolated.dollar.shell meta.statement.shell meta.command.shell meta.argument.shell string.interpolated.dollar.shell meta.statement.shell meta.command.shell meta.argument.shell string.interpolated.dollar.shell meta.statement.shell meta.command.shell meta.argument.shell string.quoted.double.shell punctuation.definition.string.begin.shell",
->>>>>>> 92da9481
-		"r": {
-			"dark_plus": "string: #CE9178",
-			"light_plus": "string: #A31515",
-			"dark_vs": "string: #CE9178",
-			"light_vs": "string: #A31515",
-			"hc_black": "string: #CE9178",
-			"dark_plus_experimental": "string: #CE9178",
-			"hc_light": "string: #0F4A85",
-			"light_plus_experimental": "string: #A31515"
-		}
-	},
-	{
-		"c": "$",
-<<<<<<< HEAD
-		"t": "source.shell meta.scope.if-block.shell string.interpolated.dollar.shell string.interpolated.dollar.shell string.interpolated.dollar.shell string.quoted.double.shell variable.other.special.shell punctuation.definition.variable.shell",
-=======
-		"t": "source.shell meta.scope.if-block.shell meta.statement.shell meta.expression.assignment.shell string.interpolated.dollar.shell meta.statement.shell meta.command.shell meta.argument.shell string.interpolated.dollar.shell meta.statement.shell meta.command.shell meta.argument.shell string.interpolated.dollar.shell meta.statement.shell meta.command.shell meta.argument.shell string.quoted.double.shell punctuation.definition.variable.shell variable.parameter.positional.shell",
->>>>>>> 92da9481
-		"r": {
-			"dark_plus": "variable: #9CDCFE",
-			"light_plus": "variable: #001080",
-			"dark_vs": "string: #CE9178",
-			"light_vs": "string: #A31515",
-			"hc_black": "variable: #9CDCFE",
-			"dark_plus_experimental": "variable: #9CDCFE",
-			"hc_light": "variable: #001080",
-			"light_plus_experimental": "variable: #001080"
-		}
-	},
-	{
-		"c": "0",
-<<<<<<< HEAD
-		"t": "source.shell meta.scope.if-block.shell string.interpolated.dollar.shell string.interpolated.dollar.shell string.interpolated.dollar.shell string.quoted.double.shell variable.other.special.shell",
-=======
-		"t": "source.shell meta.scope.if-block.shell meta.statement.shell meta.expression.assignment.shell string.interpolated.dollar.shell meta.statement.shell meta.command.shell meta.argument.shell string.interpolated.dollar.shell meta.statement.shell meta.command.shell meta.argument.shell string.interpolated.dollar.shell meta.statement.shell meta.command.shell meta.argument.shell string.quoted.double.shell variable.parameter.positional.shell",
->>>>>>> 92da9481
-		"r": {
-			"dark_plus": "variable: #9CDCFE",
-			"light_plus": "variable: #001080",
-			"dark_vs": "string: #CE9178",
-			"light_vs": "string: #A31515",
-			"hc_black": "variable: #9CDCFE",
-			"dark_plus_experimental": "variable: #9CDCFE",
-			"hc_light": "variable: #001080",
-			"light_plus_experimental": "variable: #001080"
+		"t": "source.shell meta.function.shell meta.function.body.shell meta.scope.if-block.shell meta.scope.logical-expression.shell string.quoted.double.shell punctuation.definition.string.begin.shell",
+		"r": {
+			"dark_plus": "string: #CE9178",
+			"light_plus": "string: #A31515",
+			"dark_vs": "string: #CE9178",
+			"light_vs": "string: #A31515",
+			"hc_black": "string: #CE9178",
+			"dark_plus_experimental": "string: #CE9178",
+			"hc_light": "string: #0F4A85",
+			"light_plus_experimental": "string: #A31515"
+		}
+	},
+	{
+		"c": "darwin",
+		"t": "source.shell meta.function.shell meta.function.body.shell meta.scope.if-block.shell meta.scope.logical-expression.shell string.quoted.double.shell",
+		"r": {
+			"dark_plus": "string: #CE9178",
+			"light_plus": "string: #A31515",
+			"dark_vs": "string: #CE9178",
+			"light_vs": "string: #A31515",
+			"hc_black": "string: #CE9178",
+			"dark_plus_experimental": "string: #CE9178",
+			"hc_light": "string: #0F4A85",
+			"light_plus_experimental": "string: #A31515"
 		}
 	},
 	{
 		"c": "\"",
-<<<<<<< HEAD
-		"t": "source.shell meta.scope.if-block.shell string.interpolated.dollar.shell string.interpolated.dollar.shell string.interpolated.dollar.shell string.quoted.double.shell punctuation.definition.string.end.shell",
-=======
-		"t": "source.shell meta.scope.if-block.shell meta.statement.shell meta.expression.assignment.shell string.interpolated.dollar.shell meta.statement.shell meta.command.shell meta.argument.shell string.interpolated.dollar.shell meta.statement.shell meta.command.shell meta.argument.shell string.interpolated.dollar.shell meta.statement.shell meta.command.shell meta.argument.shell string.quoted.double.shell punctuation.definition.string.end.shell",
->>>>>>> 92da9481
-		"r": {
-			"dark_plus": "string: #CE9178",
-			"light_plus": "string: #A31515",
-			"dark_vs": "string: #CE9178",
-			"light_vs": "string: #A31515",
-			"hc_black": "string: #CE9178",
-			"dark_plus_experimental": "string: #CE9178",
-			"hc_light": "string: #0F4A85",
-			"light_plus_experimental": "string: #A31515"
-		}
-	},
-	{
-		"c": ")",
-<<<<<<< HEAD
-		"t": "source.shell meta.scope.if-block.shell string.interpolated.dollar.shell string.interpolated.dollar.shell string.interpolated.dollar.shell punctuation.definition.string.end.shell",
-=======
-		"t": "source.shell meta.scope.if-block.shell meta.statement.shell meta.expression.assignment.shell string.interpolated.dollar.shell meta.statement.shell meta.command.shell meta.argument.shell string.interpolated.dollar.shell meta.statement.shell meta.command.shell meta.argument.shell string.interpolated.dollar.shell punctuation.definition.evaluation.parens.end.shell",
->>>>>>> 92da9481
-		"r": {
-			"dark_plus": "string: #CE9178",
-			"light_plus": "string: #A31515",
-			"dark_vs": "string: #CE9178",
-			"light_vs": "string: #A31515",
-			"hc_black": "string: #CE9178",
-			"dark_plus_experimental": "string: #CE9178",
-			"hc_light": "string: #0F4A85",
-			"light_plus_experimental": "string: #A31515"
-		}
-	},
-	{
-		"c": ")",
-<<<<<<< HEAD
-		"t": "source.shell meta.scope.if-block.shell string.interpolated.dollar.shell string.interpolated.dollar.shell punctuation.definition.string.end.shell",
-=======
-		"t": "source.shell meta.scope.if-block.shell meta.statement.shell meta.expression.assignment.shell string.interpolated.dollar.shell meta.statement.shell meta.command.shell meta.argument.shell string.interpolated.dollar.shell punctuation.definition.evaluation.parens.end.shell",
->>>>>>> 92da9481
-		"r": {
-			"dark_plus": "string: #CE9178",
-			"light_plus": "string: #A31515",
-			"dark_vs": "string: #CE9178",
-			"light_vs": "string: #A31515",
-			"hc_black": "string: #CE9178",
-			"dark_plus_experimental": "string: #CE9178",
-			"hc_light": "string: #0F4A85",
-			"light_plus_experimental": "string: #A31515"
-		}
-	},
-	{
-		"c": ")",
-<<<<<<< HEAD
-		"t": "source.shell meta.scope.if-block.shell string.interpolated.dollar.shell punctuation.definition.string.end.shell",
-=======
-		"t": "source.shell meta.scope.if-block.shell meta.statement.shell meta.expression.assignment.shell string.interpolated.dollar.shell punctuation.definition.evaluation.parens.end.shell",
->>>>>>> 92da9481
-		"r": {
-			"dark_plus": "string: #CE9178",
-			"light_plus": "string: #A31515",
-			"dark_vs": "string: #CE9178",
-			"light_vs": "string: #A31515",
-			"hc_black": "string: #CE9178",
-			"dark_plus_experimental": "string: #CE9178",
-			"hc_light": "string: #0F4A85",
-			"light_plus_experimental": "string: #A31515"
-		}
-	},
-	{
-		"c": "else",
-		"t": "source.shell meta.scope.if-block.shell keyword.control.shell",
+		"t": "source.shell meta.function.shell meta.function.body.shell meta.scope.if-block.shell meta.scope.logical-expression.shell string.quoted.double.shell punctuation.definition.string.end.shell",
+		"r": {
+			"dark_plus": "string: #CE9178",
+			"light_plus": "string: #A31515",
+			"dark_vs": "string: #CE9178",
+			"light_vs": "string: #A31515",
+			"hc_black": "string: #CE9178",
+			"dark_plus_experimental": "string: #CE9178",
+			"hc_light": "string: #0F4A85",
+			"light_plus_experimental": "string: #A31515"
+		}
+	},
+	{
+		"c": "*",
+		"t": "source.shell meta.function.shell meta.function.body.shell meta.scope.if-block.shell meta.scope.logical-expression.shell keyword.operator.glob.shell",
+		"r": {
+			"dark_plus": "keyword.operator: #D4D4D4",
+			"light_plus": "keyword.operator: #000000",
+			"dark_vs": "keyword.operator: #D4D4D4",
+			"light_vs": "keyword.operator: #000000",
+			"hc_black": "keyword.operator: #D4D4D4",
+			"dark_plus_experimental": "keyword.operator: #D4D4D4",
+			"hc_light": "keyword.operator: #000000",
+			"light_plus_experimental": "keyword.operator: #000000"
+		}
+	},
+	{
+		"c": " ",
+		"t": "source.shell meta.function.shell meta.function.body.shell meta.scope.if-block.shell meta.scope.logical-expression.shell",
+		"r": {
+			"dark_plus": "default: #D4D4D4",
+			"light_plus": "default: #000000",
+			"dark_vs": "default: #D4D4D4",
+			"light_vs": "default: #000000",
+			"hc_black": "default: #FFFFFF",
+			"dark_plus_experimental": "default: #CCCCCC",
+			"hc_light": "default: #292929",
+			"light_plus_experimental": "default: #3B3B3B"
+		}
+	},
+	{
+		"c": "]]",
+		"t": "source.shell meta.function.shell meta.function.body.shell meta.scope.if-block.shell meta.scope.logical-expression.shell punctuation.definition.logical-expression.shell",
+		"r": {
+			"dark_plus": "default: #D4D4D4",
+			"light_plus": "default: #000000",
+			"dark_vs": "default: #D4D4D4",
+			"light_vs": "default: #000000",
+			"hc_black": "default: #FFFFFF",
+			"dark_plus_experimental": "default: #CCCCCC",
+			"hc_light": "default: #292929",
+			"light_plus_experimental": "default: #3B3B3B"
+		}
+	},
+	{
+		"c": ";",
+		"t": "source.shell meta.function.shell meta.function.body.shell meta.scope.if-block.shell punctuation.terminator.statement.semicolon.shell",
+		"r": {
+			"dark_plus": "default: #D4D4D4",
+			"light_plus": "default: #000000",
+			"dark_vs": "default: #D4D4D4",
+			"light_vs": "default: #000000",
+			"hc_black": "default: #FFFFFF",
+			"dark_plus_experimental": "default: #CCCCCC",
+			"hc_light": "default: #292929",
+			"light_plus_experimental": "default: #3B3B3B"
+		}
+	},
+	{
+		"c": " ",
+		"t": "source.shell meta.function.shell meta.function.body.shell meta.scope.if-block.shell",
+		"r": {
+			"dark_plus": "default: #D4D4D4",
+			"light_plus": "default: #000000",
+			"dark_vs": "default: #D4D4D4",
+			"light_vs": "default: #000000",
+			"hc_black": "default: #FFFFFF",
+			"dark_plus_experimental": "default: #CCCCCC",
+			"hc_light": "default: #292929",
+			"light_plus_experimental": "default: #3B3B3B"
+		}
+	},
+	{
+		"c": "then",
+		"t": "source.shell meta.function.shell meta.function.body.shell meta.scope.if-block.shell keyword.control.then.shell",
 		"r": {
 			"dark_plus": "keyword.control: #C586C0",
 			"light_plus": "keyword.control: #AF00DB",
@@ -1499,36 +2870,125 @@
 		}
 	},
 	{
-<<<<<<< HEAD
-		"c": "\tROOT=",
-		"t": "source.shell meta.scope.if-block.shell",
-=======
-		"c": "\t",
-		"t": "source.shell meta.scope.if-block.shell meta.statement.shell",
->>>>>>> 92da9481
-		"r": {
-			"dark_plus": "default: #D4D4D4",
-			"light_plus": "default: #000000",
-			"dark_vs": "default: #D4D4D4",
-			"light_vs": "default: #000000",
-			"hc_black": "default: #FFFFFF",
-			"dark_plus_experimental": "default: #CCCCCC",
-			"hc_light": "default: #292929",
-			"light_plus_experimental": "default: #3B3B3B"
-		}
-	},
-	{
-<<<<<<< HEAD
-		"c": "$(",
-		"t": "source.shell meta.scope.if-block.shell string.interpolated.dollar.shell punctuation.definition.string.begin.shell",
-=======
-		"c": "ROOT",
-		"t": "source.shell meta.scope.if-block.shell meta.statement.shell meta.expression.assignment.shell variable.other.assignment.shell",
+		"c": "\t\t",
+		"t": "source.shell meta.function.shell meta.function.body.shell meta.scope.if-block.shell meta.statement.shell",
+		"r": {
+			"dark_plus": "default: #D4D4D4",
+			"light_plus": "default: #000000",
+			"dark_vs": "default: #D4D4D4",
+			"light_vs": "default: #000000",
+			"hc_black": "default: #FFFFFF",
+			"dark_plus_experimental": "default: #CCCCCC",
+			"hc_light": "default: #292929",
+			"light_plus_experimental": "default: #3B3B3B"
+		}
+	},
+	{
+		"c": "exec",
+		"t": "source.shell meta.function.shell meta.function.body.shell meta.scope.if-block.shell meta.statement.shell meta.command.shell entity.name.command.shell support.function.builtin.shell",
+		"r": {
+			"dark_plus": "support.function: #DCDCAA",
+			"light_plus": "support.function: #795E26",
+			"dark_vs": "default: #D4D4D4",
+			"light_vs": "default: #000000",
+			"hc_black": "support.function: #DCDCAA",
+			"dark_plus_experimental": "support.function: #DCDCAA",
+			"hc_light": "support.function: #5E2CBC",
+			"light_plus_experimental": "support.function: #795E26"
+		}
+	},
+	{
+		"c": " ",
+		"t": "source.shell meta.function.shell meta.function.body.shell meta.scope.if-block.shell meta.statement.shell meta.command.shell meta.argument.shell",
+		"r": {
+			"dark_plus": "default: #D4D4D4",
+			"light_plus": "default: #000000",
+			"dark_vs": "default: #D4D4D4",
+			"light_vs": "default: #000000",
+			"hc_black": "default: #FFFFFF",
+			"dark_plus_experimental": "default: #CCCCCC",
+			"hc_light": "default: #292929",
+			"light_plus_experimental": "default: #3B3B3B"
+		}
+	},
+	{
+		"c": "./.build/electron/Electron.app/Contents/MacOS/Electron",
+		"t": "source.shell meta.function.shell meta.function.body.shell meta.scope.if-block.shell meta.statement.shell meta.command.shell meta.argument.shell string.unquoted.argument.shell",
+		"r": {
+			"dark_plus": "string: #CE9178",
+			"light_plus": "string: #A31515",
+			"dark_vs": "string: #CE9178",
+			"light_vs": "string: #A31515",
+			"hc_black": "string: #CE9178",
+			"dark_plus_experimental": "string: #CE9178",
+			"hc_light": "string: #0F4A85",
+			"light_plus_experimental": "string: #A31515"
+		}
+	},
+	{
+		"c": " ",
+		"t": "source.shell meta.function.shell meta.function.body.shell meta.scope.if-block.shell meta.statement.shell meta.command.shell meta.argument.shell",
+		"r": {
+			"dark_plus": "default: #D4D4D4",
+			"light_plus": "default: #000000",
+			"dark_vs": "default: #D4D4D4",
+			"light_vs": "default: #000000",
+			"hc_black": "default: #FFFFFF",
+			"dark_plus_experimental": "default: #CCCCCC",
+			"hc_light": "default: #292929",
+			"light_plus_experimental": "default: #3B3B3B"
+		}
+	},
+	{
+		"c": ".",
+		"t": "source.shell meta.function.shell meta.function.body.shell meta.scope.if-block.shell meta.statement.shell meta.command.shell meta.argument.shell string.unquoted.argument.shell",
+		"r": {
+			"dark_plus": "string: #CE9178",
+			"light_plus": "string: #A31515",
+			"dark_vs": "string: #CE9178",
+			"light_vs": "string: #A31515",
+			"hc_black": "string: #CE9178",
+			"dark_plus_experimental": "string: #CE9178",
+			"hc_light": "string: #0F4A85",
+			"light_plus_experimental": "string: #A31515"
+		}
+	},
+	{
+		"c": " ",
+		"t": "source.shell meta.function.shell meta.function.body.shell meta.scope.if-block.shell meta.statement.shell meta.command.shell meta.argument.shell",
+		"r": {
+			"dark_plus": "default: #D4D4D4",
+			"light_plus": "default: #000000",
+			"dark_vs": "default: #D4D4D4",
+			"light_vs": "default: #000000",
+			"hc_black": "default: #FFFFFF",
+			"dark_plus_experimental": "default: #CCCCCC",
+			"hc_light": "default: #292929",
+			"light_plus_experimental": "default: #3B3B3B"
+		}
+	},
+	{
+		"c": "\"",
+		"t": "source.shell meta.function.shell meta.function.body.shell meta.scope.if-block.shell meta.statement.shell meta.command.shell meta.argument.shell string.quoted.double.shell punctuation.definition.string.begin.shell",
+		"r": {
+			"dark_plus": "string: #CE9178",
+			"light_plus": "string: #A31515",
+			"dark_vs": "string: #CE9178",
+			"light_vs": "string: #A31515",
+			"hc_black": "string: #CE9178",
+			"dark_plus_experimental": "string: #CE9178",
+			"hc_light": "string: #0F4A85",
+			"light_plus_experimental": "string: #A31515"
+		}
+	},
+	{
+		"c": "$",
+		"t": "source.shell meta.function.shell meta.function.body.shell meta.scope.if-block.shell meta.statement.shell meta.command.shell meta.argument.shell string.quoted.double.shell punctuation.definition.variable.shell variable.parameter.positional.all.shell",
 		"r": {
 			"dark_plus": "variable: #9CDCFE",
 			"light_plus": "variable: #001080",
-			"dark_vs": "default: #D4D4D4",
-			"light_vs": "default: #000000",
+			"dark_vs": "string: #CE9178",
+			"light_vs": "string: #A31515",
 			"hc_black": "variable: #9CDCFE",
 			"dark_plus_experimental": "variable: #9CDCFE",
 			"hc_light": "variable: #001080",
@@ -1536,218 +2996,8 @@
 		}
 	},
 	{
-		"c": "=",
-		"t": "source.shell meta.scope.if-block.shell meta.statement.shell meta.expression.assignment.shell keyword.operator.assignment.shell",
-		"r": {
-			"dark_plus": "keyword.operator: #D4D4D4",
-			"light_plus": "keyword.operator: #000000",
-			"dark_vs": "keyword.operator: #D4D4D4",
-			"light_vs": "keyword.operator: #000000",
-			"hc_black": "keyword.operator: #D4D4D4",
-			"dark_plus_experimental": "keyword.operator: #D4D4D4",
-			"hc_light": "keyword.operator: #000000",
-			"light_plus_experimental": "keyword.operator: #000000"
-		}
-	},
-	{
-		"c": "$(",
-		"t": "source.shell meta.scope.if-block.shell meta.statement.shell meta.expression.assignment.shell string.interpolated.dollar.shell punctuation.definition.evaluation.parens.begin.shell",
-		"r": {
-			"dark_plus": "string: #CE9178",
-			"light_plus": "string: #A31515",
-			"dark_vs": "string: #CE9178",
-			"light_vs": "string: #A31515",
-			"hc_black": "string: #CE9178",
-			"dark_plus_experimental": "string: #CE9178",
-			"hc_light": "string: #0F4A85",
-			"light_plus_experimental": "string: #A31515"
-		}
-	},
-	{
-		"c": "dirname",
-		"t": "source.shell meta.scope.if-block.shell meta.statement.shell meta.expression.assignment.shell string.interpolated.dollar.shell meta.statement.shell meta.command.shell entity.name.command.shell",
->>>>>>> 92da9481
-		"r": {
-			"dark_plus": "string: #CE9178",
-			"light_plus": "string: #A31515",
-			"dark_vs": "string: #CE9178",
-			"light_vs": "string: #A31515",
-			"hc_black": "string: #CE9178",
-			"dark_plus_experimental": "string: #CE9178",
-			"hc_light": "string: #0F4A85",
-			"light_plus_experimental": "string: #A31515"
-		}
-	},
-	{
-<<<<<<< HEAD
-		"c": "dirname ",
-		"t": "source.shell meta.scope.if-block.shell string.interpolated.dollar.shell",
-=======
-		"c": " ",
-		"t": "source.shell meta.scope.if-block.shell meta.statement.shell meta.expression.assignment.shell string.interpolated.dollar.shell meta.statement.shell meta.command.shell meta.argument.shell",
->>>>>>> 92da9481
-		"r": {
-			"dark_plus": "string: #CE9178",
-			"light_plus": "string: #A31515",
-			"dark_vs": "string: #CE9178",
-			"light_vs": "string: #A31515",
-			"hc_black": "string: #CE9178",
-			"dark_plus_experimental": "string: #CE9178",
-			"hc_light": "string: #0F4A85",
-			"light_plus_experimental": "string: #A31515"
-		}
-	},
-	{
-		"c": "$(",
-<<<<<<< HEAD
-		"t": "source.shell meta.scope.if-block.shell string.interpolated.dollar.shell string.interpolated.dollar.shell punctuation.definition.string.begin.shell",
-=======
-		"t": "source.shell meta.scope.if-block.shell meta.statement.shell meta.expression.assignment.shell string.interpolated.dollar.shell meta.statement.shell meta.command.shell meta.argument.shell string.interpolated.dollar.shell punctuation.definition.evaluation.parens.begin.shell",
-		"r": {
-			"dark_plus": "string: #CE9178",
-			"light_plus": "string: #A31515",
-			"dark_vs": "string: #CE9178",
-			"light_vs": "string: #A31515",
-			"hc_black": "string: #CE9178",
-			"dark_plus_experimental": "string: #CE9178",
-			"hc_light": "string: #0F4A85",
-			"light_plus_experimental": "string: #A31515"
-		}
-	},
-	{
-		"c": "dirname",
-		"t": "source.shell meta.scope.if-block.shell meta.statement.shell meta.expression.assignment.shell string.interpolated.dollar.shell meta.statement.shell meta.command.shell meta.argument.shell string.interpolated.dollar.shell meta.statement.shell meta.command.shell entity.name.command.shell",
->>>>>>> 92da9481
-		"r": {
-			"dark_plus": "string: #CE9178",
-			"light_plus": "string: #A31515",
-			"dark_vs": "string: #CE9178",
-			"light_vs": "string: #A31515",
-			"hc_black": "string: #CE9178",
-			"dark_plus_experimental": "string: #CE9178",
-			"hc_light": "string: #0F4A85",
-			"light_plus_experimental": "string: #A31515"
-		}
-	},
-	{
-<<<<<<< HEAD
-		"c": "dirname ",
-		"t": "source.shell meta.scope.if-block.shell string.interpolated.dollar.shell string.interpolated.dollar.shell",
-=======
-		"c": " ",
-		"t": "source.shell meta.scope.if-block.shell meta.statement.shell meta.expression.assignment.shell string.interpolated.dollar.shell meta.statement.shell meta.command.shell meta.argument.shell string.interpolated.dollar.shell meta.statement.shell meta.command.shell meta.argument.shell",
->>>>>>> 92da9481
-		"r": {
-			"dark_plus": "string: #CE9178",
-			"light_plus": "string: #A31515",
-			"dark_vs": "string: #CE9178",
-			"light_vs": "string: #A31515",
-			"hc_black": "string: #CE9178",
-			"dark_plus_experimental": "string: #CE9178",
-			"hc_light": "string: #0F4A85",
-			"light_plus_experimental": "string: #A31515"
-		}
-	},
-	{
-		"c": "$(",
-<<<<<<< HEAD
-		"t": "source.shell meta.scope.if-block.shell string.interpolated.dollar.shell string.interpolated.dollar.shell string.interpolated.dollar.shell punctuation.definition.string.begin.shell",
-=======
-		"t": "source.shell meta.scope.if-block.shell meta.statement.shell meta.expression.assignment.shell string.interpolated.dollar.shell meta.statement.shell meta.command.shell meta.argument.shell string.interpolated.dollar.shell meta.statement.shell meta.command.shell meta.argument.shell string.interpolated.dollar.shell punctuation.definition.evaluation.parens.begin.shell",
-		"r": {
-			"dark_plus": "string: #CE9178",
-			"light_plus": "string: #A31515",
-			"dark_vs": "string: #CE9178",
-			"light_vs": "string: #A31515",
-			"hc_black": "string: #CE9178",
-			"dark_plus_experimental": "string: #CE9178",
-			"hc_light": "string: #0F4A85",
-			"light_plus_experimental": "string: #A31515"
-		}
-	},
-	{
-		"c": "readlink",
-		"t": "source.shell meta.scope.if-block.shell meta.statement.shell meta.expression.assignment.shell string.interpolated.dollar.shell meta.statement.shell meta.command.shell meta.argument.shell string.interpolated.dollar.shell meta.statement.shell meta.command.shell meta.argument.shell string.interpolated.dollar.shell meta.statement.shell meta.command.shell entity.name.command.shell",
-		"r": {
-			"dark_plus": "string: #CE9178",
-			"light_plus": "string: #A31515",
-			"dark_vs": "string: #CE9178",
-			"light_vs": "string: #A31515",
-			"hc_black": "string: #CE9178",
-			"dark_plus_experimental": "string: #CE9178",
-			"hc_light": "string: #0F4A85",
-			"light_plus_experimental": "string: #A31515"
-		}
-	},
-	{
-		"c": " ",
-		"t": "source.shell meta.scope.if-block.shell meta.statement.shell meta.expression.assignment.shell string.interpolated.dollar.shell meta.statement.shell meta.command.shell meta.argument.shell string.interpolated.dollar.shell meta.statement.shell meta.command.shell meta.argument.shell string.interpolated.dollar.shell meta.statement.shell meta.command.shell",
-		"r": {
-			"dark_plus": "string: #CE9178",
-			"light_plus": "string: #A31515",
-			"dark_vs": "string: #CE9178",
-			"light_vs": "string: #A31515",
-			"hc_black": "string: #CE9178",
-			"dark_plus_experimental": "string: #CE9178",
-			"hc_light": "string: #0F4A85",
-			"light_plus_experimental": "string: #A31515"
-		}
-	},
-	{
-		"c": "-",
-		"t": "source.shell meta.scope.if-block.shell meta.statement.shell meta.expression.assignment.shell string.interpolated.dollar.shell meta.statement.shell meta.command.shell meta.argument.shell string.interpolated.dollar.shell meta.statement.shell meta.command.shell meta.argument.shell string.interpolated.dollar.shell meta.statement.shell meta.command.shell string.unquoted.argument.shell constant.other.option.dash.shell",
->>>>>>> 92da9481
-		"r": {
-			"dark_plus": "string: #CE9178",
-			"light_plus": "string: #A31515",
-			"dark_vs": "string: #CE9178",
-			"light_vs": "string: #A31515",
-			"hc_black": "string: #CE9178",
-			"dark_plus_experimental": "string: #CE9178",
-			"hc_light": "string: #0F4A85",
-			"light_plus_experimental": "string: #A31515"
-		}
-	},
-	{
-<<<<<<< HEAD
-		"c": "readlink -f ",
-		"t": "source.shell meta.scope.if-block.shell string.interpolated.dollar.shell string.interpolated.dollar.shell string.interpolated.dollar.shell",
-=======
-		"c": "f",
-		"t": "source.shell meta.scope.if-block.shell meta.statement.shell meta.expression.assignment.shell string.interpolated.dollar.shell meta.statement.shell meta.command.shell meta.argument.shell string.interpolated.dollar.shell meta.statement.shell meta.command.shell meta.argument.shell string.interpolated.dollar.shell meta.statement.shell meta.command.shell string.unquoted.argument constant.other.option",
-		"r": {
-			"dark_plus": "string: #CE9178",
-			"light_plus": "string: #A31515",
-			"dark_vs": "string: #CE9178",
-			"light_vs": "string: #A31515",
-			"hc_black": "string: #CE9178",
-			"dark_plus_experimental": "string: #CE9178",
-			"hc_light": "string: #0F4A85",
-			"light_plus_experimental": "string: #A31515"
-		}
-	},
-	{
-		"c": " ",
-		"t": "source.shell meta.scope.if-block.shell meta.statement.shell meta.expression.assignment.shell string.interpolated.dollar.shell meta.statement.shell meta.command.shell meta.argument.shell string.interpolated.dollar.shell meta.statement.shell meta.command.shell meta.argument.shell string.interpolated.dollar.shell meta.statement.shell meta.command.shell meta.argument.shell",
->>>>>>> 92da9481
-		"r": {
-			"dark_plus": "string: #CE9178",
-			"light_plus": "string: #A31515",
-			"dark_vs": "string: #CE9178",
-			"light_vs": "string: #A31515",
-			"hc_black": "string: #CE9178",
-			"dark_plus_experimental": "string: #CE9178",
-			"hc_light": "string: #0F4A85",
-			"light_plus_experimental": "string: #A31515"
-		}
-	},
-	{
-		"c": "$",
-<<<<<<< HEAD
-		"t": "source.shell meta.scope.if-block.shell string.interpolated.dollar.shell string.interpolated.dollar.shell string.interpolated.dollar.shell variable.other.special.shell punctuation.definition.variable.shell",
-=======
-		"t": "source.shell meta.scope.if-block.shell meta.statement.shell meta.expression.assignment.shell string.interpolated.dollar.shell meta.statement.shell meta.command.shell meta.argument.shell string.interpolated.dollar.shell meta.statement.shell meta.command.shell meta.argument.shell string.interpolated.dollar.shell meta.statement.shell meta.command.shell meta.argument.shell punctuation.definition.variable.shell variable.parameter.positional.shell",
->>>>>>> 92da9481
+		"c": "@",
+		"t": "source.shell meta.function.shell meta.function.body.shell meta.scope.if-block.shell meta.statement.shell meta.command.shell meta.argument.shell string.quoted.double.shell variable.parameter.positional.all.shell",
 		"r": {
 			"dark_plus": "variable: #9CDCFE",
 			"light_plus": "variable: #001080",
@@ -1760,80 +3010,36 @@
 		}
 	},
 	{
-		"c": "0",
-<<<<<<< HEAD
-		"t": "source.shell meta.scope.if-block.shell string.interpolated.dollar.shell string.interpolated.dollar.shell string.interpolated.dollar.shell variable.other.special.shell",
-=======
-		"t": "source.shell meta.scope.if-block.shell meta.statement.shell meta.expression.assignment.shell string.interpolated.dollar.shell meta.statement.shell meta.command.shell meta.argument.shell string.interpolated.dollar.shell meta.statement.shell meta.command.shell meta.argument.shell string.interpolated.dollar.shell meta.statement.shell meta.command.shell meta.argument.shell variable.parameter.positional.shell",
->>>>>>> 92da9481
-		"r": {
-			"dark_plus": "variable: #9CDCFE",
-			"light_plus": "variable: #001080",
-			"dark_vs": "string: #CE9178",
-			"light_vs": "string: #A31515",
-			"hc_black": "variable: #9CDCFE",
-			"dark_plus_experimental": "variable: #9CDCFE",
-			"hc_light": "variable: #001080",
-			"light_plus_experimental": "variable: #001080"
-		}
-	},
-	{
-		"c": ")",
-<<<<<<< HEAD
-		"t": "source.shell meta.scope.if-block.shell string.interpolated.dollar.shell string.interpolated.dollar.shell string.interpolated.dollar.shell punctuation.definition.string.end.shell",
-=======
-		"t": "source.shell meta.scope.if-block.shell meta.statement.shell meta.expression.assignment.shell string.interpolated.dollar.shell meta.statement.shell meta.command.shell meta.argument.shell string.interpolated.dollar.shell meta.statement.shell meta.command.shell meta.argument.shell string.interpolated.dollar.shell punctuation.definition.evaluation.parens.end.shell",
->>>>>>> 92da9481
-		"r": {
-			"dark_plus": "string: #CE9178",
-			"light_plus": "string: #A31515",
-			"dark_vs": "string: #CE9178",
-			"light_vs": "string: #A31515",
-			"hc_black": "string: #CE9178",
-			"dark_plus_experimental": "string: #CE9178",
-			"hc_light": "string: #0F4A85",
-			"light_plus_experimental": "string: #A31515"
-		}
-	},
-	{
-		"c": ")",
-<<<<<<< HEAD
-		"t": "source.shell meta.scope.if-block.shell string.interpolated.dollar.shell string.interpolated.dollar.shell punctuation.definition.string.end.shell",
-=======
-		"t": "source.shell meta.scope.if-block.shell meta.statement.shell meta.expression.assignment.shell string.interpolated.dollar.shell meta.statement.shell meta.command.shell meta.argument.shell string.interpolated.dollar.shell punctuation.definition.evaluation.parens.end.shell",
->>>>>>> 92da9481
-		"r": {
-			"dark_plus": "string: #CE9178",
-			"light_plus": "string: #A31515",
-			"dark_vs": "string: #CE9178",
-			"light_vs": "string: #A31515",
-			"hc_black": "string: #CE9178",
-			"dark_plus_experimental": "string: #CE9178",
-			"hc_light": "string: #0F4A85",
-			"light_plus_experimental": "string: #A31515"
-		}
-	},
-	{
-		"c": ")",
-<<<<<<< HEAD
-		"t": "source.shell meta.scope.if-block.shell string.interpolated.dollar.shell punctuation.definition.string.end.shell",
-=======
-		"t": "source.shell meta.scope.if-block.shell meta.statement.shell meta.expression.assignment.shell string.interpolated.dollar.shell punctuation.definition.evaluation.parens.end.shell",
->>>>>>> 92da9481
-		"r": {
-			"dark_plus": "string: #CE9178",
-			"light_plus": "string: #A31515",
-			"dark_vs": "string: #CE9178",
-			"light_vs": "string: #A31515",
-			"hc_black": "string: #CE9178",
-			"dark_plus_experimental": "string: #CE9178",
-			"hc_light": "string: #0F4A85",
-			"light_plus_experimental": "string: #A31515"
-		}
-	},
-	{
-		"c": "fi",
-		"t": "source.shell meta.scope.if-block.shell keyword.control.shell",
+		"c": "\"",
+		"t": "source.shell meta.function.shell meta.function.body.shell meta.scope.if-block.shell meta.statement.shell meta.command.shell meta.argument.shell string.quoted.double.shell punctuation.definition.string.end.shell",
+		"r": {
+			"dark_plus": "string: #CE9178",
+			"light_plus": "string: #A31515",
+			"dark_vs": "string: #CE9178",
+			"light_vs": "string: #A31515",
+			"hc_black": "string: #CE9178",
+			"dark_plus_experimental": "string: #CE9178",
+			"hc_light": "string: #0F4A85",
+			"light_plus_experimental": "string: #A31515"
+		}
+	},
+	{
+		"c": "\t",
+		"t": "source.shell meta.function.shell meta.function.body.shell meta.scope.if-block.shell",
+		"r": {
+			"dark_plus": "default: #D4D4D4",
+			"light_plus": "default: #000000",
+			"dark_vs": "default: #D4D4D4",
+			"light_vs": "default: #000000",
+			"hc_black": "default: #FFFFFF",
+			"dark_plus_experimental": "default: #CCCCCC",
+			"hc_light": "default: #292929",
+			"light_plus_experimental": "default: #3B3B3B"
+		}
+	},
+	{
+		"c": "else",
+		"t": "source.shell meta.function.shell meta.function.body.shell meta.scope.if-block.shell keyword.control.else.shell",
 		"r": {
 			"dark_plus": "keyword.control: #C586C0",
 			"light_plus": "keyword.control: #AF00DB",
@@ -1846,24 +3052,125 @@
 		}
 	},
 	{
-<<<<<<< HEAD
-		"c": "DEVELOPER=",
-		"t": "source.shell",
-=======
-		"c": "DEVELOPER",
-		"t": "source.shell meta.statement.shell meta.expression.assignment.shell variable.other.assignment.shell",
->>>>>>> 92da9481
-		"r": {
-			"dark_plus": "default: #D4D4D4",
-			"light_plus": "default: #000000",
-			"dark_vs": "default: #D4D4D4",
-			"light_vs": "default: #000000",
-<<<<<<< HEAD
-			"hc_black": "default: #FFFFFF",
-			"dark_plus_experimental": "default: #FFFFFFD3",
-			"hc_light": "default: #292929",
-			"light_plus_experimental": "default: #000000E4"
-=======
+		"c": "\t\t",
+		"t": "source.shell meta.function.shell meta.function.body.shell meta.scope.if-block.shell meta.statement.shell",
+		"r": {
+			"dark_plus": "default: #D4D4D4",
+			"light_plus": "default: #000000",
+			"dark_vs": "default: #D4D4D4",
+			"light_vs": "default: #000000",
+			"hc_black": "default: #FFFFFF",
+			"dark_plus_experimental": "default: #CCCCCC",
+			"hc_light": "default: #292929",
+			"light_plus_experimental": "default: #3B3B3B"
+		}
+	},
+	{
+		"c": "exec",
+		"t": "source.shell meta.function.shell meta.function.body.shell meta.scope.if-block.shell meta.statement.shell meta.command.shell entity.name.command.shell support.function.builtin.shell",
+		"r": {
+			"dark_plus": "support.function: #DCDCAA",
+			"light_plus": "support.function: #795E26",
+			"dark_vs": "default: #D4D4D4",
+			"light_vs": "default: #000000",
+			"hc_black": "support.function: #DCDCAA",
+			"dark_plus_experimental": "support.function: #DCDCAA",
+			"hc_light": "support.function: #5E2CBC",
+			"light_plus_experimental": "support.function: #795E26"
+		}
+	},
+	{
+		"c": " ",
+		"t": "source.shell meta.function.shell meta.function.body.shell meta.scope.if-block.shell meta.statement.shell meta.command.shell meta.argument.shell",
+		"r": {
+			"dark_plus": "default: #D4D4D4",
+			"light_plus": "default: #000000",
+			"dark_vs": "default: #D4D4D4",
+			"light_vs": "default: #000000",
+			"hc_black": "default: #FFFFFF",
+			"dark_plus_experimental": "default: #CCCCCC",
+			"hc_light": "default: #292929",
+			"light_plus_experimental": "default: #3B3B3B"
+		}
+	},
+	{
+		"c": "./.build/electron/electron",
+		"t": "source.shell meta.function.shell meta.function.body.shell meta.scope.if-block.shell meta.statement.shell meta.command.shell meta.argument.shell string.unquoted.argument.shell",
+		"r": {
+			"dark_plus": "string: #CE9178",
+			"light_plus": "string: #A31515",
+			"dark_vs": "string: #CE9178",
+			"light_vs": "string: #A31515",
+			"hc_black": "string: #CE9178",
+			"dark_plus_experimental": "string: #CE9178",
+			"hc_light": "string: #0F4A85",
+			"light_plus_experimental": "string: #A31515"
+		}
+	},
+	{
+		"c": " ",
+		"t": "source.shell meta.function.shell meta.function.body.shell meta.scope.if-block.shell meta.statement.shell meta.command.shell meta.argument.shell",
+		"r": {
+			"dark_plus": "default: #D4D4D4",
+			"light_plus": "default: #000000",
+			"dark_vs": "default: #D4D4D4",
+			"light_vs": "default: #000000",
+			"hc_black": "default: #FFFFFF",
+			"dark_plus_experimental": "default: #CCCCCC",
+			"hc_light": "default: #292929",
+			"light_plus_experimental": "default: #3B3B3B"
+		}
+	},
+	{
+		"c": ".",
+		"t": "source.shell meta.function.shell meta.function.body.shell meta.scope.if-block.shell meta.statement.shell meta.command.shell meta.argument.shell string.unquoted.argument.shell",
+		"r": {
+			"dark_plus": "string: #CE9178",
+			"light_plus": "string: #A31515",
+			"dark_vs": "string: #CE9178",
+			"light_vs": "string: #A31515",
+			"hc_black": "string: #CE9178",
+			"dark_plus_experimental": "string: #CE9178",
+			"hc_light": "string: #0F4A85",
+			"light_plus_experimental": "string: #A31515"
+		}
+	},
+	{
+		"c": " ",
+		"t": "source.shell meta.function.shell meta.function.body.shell meta.scope.if-block.shell meta.statement.shell meta.command.shell meta.argument.shell",
+		"r": {
+			"dark_plus": "default: #D4D4D4",
+			"light_plus": "default: #000000",
+			"dark_vs": "default: #D4D4D4",
+			"light_vs": "default: #000000",
+			"hc_black": "default: #FFFFFF",
+			"dark_plus_experimental": "default: #CCCCCC",
+			"hc_light": "default: #292929",
+			"light_plus_experimental": "default: #3B3B3B"
+		}
+	},
+	{
+		"c": "\"",
+		"t": "source.shell meta.function.shell meta.function.body.shell meta.scope.if-block.shell meta.statement.shell meta.command.shell meta.argument.shell string.quoted.double.shell punctuation.definition.string.begin.shell",
+		"r": {
+			"dark_plus": "string: #CE9178",
+			"light_plus": "string: #A31515",
+			"dark_vs": "string: #CE9178",
+			"light_vs": "string: #A31515",
+			"hc_black": "string: #CE9178",
+			"dark_plus_experimental": "string: #CE9178",
+			"hc_light": "string: #0F4A85",
+			"light_plus_experimental": "string: #A31515"
+		}
+	},
+	{
+		"c": "$",
+		"t": "source.shell meta.function.shell meta.function.body.shell meta.scope.if-block.shell meta.statement.shell meta.command.shell meta.argument.shell string.quoted.double.shell punctuation.definition.variable.shell variable.parameter.positional.all.shell",
+		"r": {
+			"dark_plus": "variable: #9CDCFE",
+			"light_plus": "variable: #001080",
+			"dark_vs": "string: #CE9178",
+			"light_vs": "string: #A31515",
 			"hc_black": "variable: #9CDCFE",
 			"dark_plus_experimental": "variable: #9CDCFE",
 			"hc_light": "variable: #001080",
@@ -1871,136 +3178,13 @@
 		}
 	},
 	{
-		"c": "=",
-		"t": "source.shell meta.statement.shell meta.expression.assignment.shell keyword.operator.assignment.shell",
-		"r": {
-			"dark_plus": "keyword.operator: #D4D4D4",
-			"light_plus": "keyword.operator: #000000",
-			"dark_vs": "keyword.operator: #D4D4D4",
-			"light_vs": "keyword.operator: #000000",
-			"hc_black": "keyword.operator: #D4D4D4",
-			"dark_plus_experimental": "keyword.operator: #D4D4D4",
-			"hc_light": "keyword.operator: #000000",
-			"light_plus_experimental": "keyword.operator: #000000"
->>>>>>> 92da9481
-		}
-	},
-	{
-		"c": "$(",
-<<<<<<< HEAD
-		"t": "source.shell string.interpolated.dollar.shell punctuation.definition.string.begin.shell",
-=======
-		"t": "source.shell meta.statement.shell meta.expression.assignment.shell string.interpolated.dollar.shell punctuation.definition.evaluation.parens.begin.shell",
-		"r": {
-			"dark_plus": "string: #CE9178",
-			"light_plus": "string: #A31515",
-			"dark_vs": "string: #CE9178",
-			"light_vs": "string: #A31515",
-			"hc_black": "string: #CE9178",
-			"dark_plus_experimental": "string: #CE9178",
-			"hc_light": "string: #0F4A85",
-			"light_plus_experimental": "string: #A31515"
-		}
-	},
-	{
-		"c": "xcode-select",
-		"t": "source.shell meta.statement.shell meta.expression.assignment.shell string.interpolated.dollar.shell meta.statement.shell meta.command.shell entity.name.command.shell",
-		"r": {
-			"dark_plus": "string: #CE9178",
-			"light_plus": "string: #A31515",
-			"dark_vs": "string: #CE9178",
-			"light_vs": "string: #A31515",
-			"hc_black": "string: #CE9178",
-			"dark_plus_experimental": "string: #CE9178",
-			"hc_light": "string: #0F4A85",
-			"light_plus_experimental": "string: #A31515"
-		}
-	},
-	{
-		"c": " ",
-		"t": "source.shell meta.statement.shell meta.expression.assignment.shell string.interpolated.dollar.shell meta.statement.shell meta.command.shell",
-		"r": {
-			"dark_plus": "string: #CE9178",
-			"light_plus": "string: #A31515",
-			"dark_vs": "string: #CE9178",
-			"light_vs": "string: #A31515",
-			"hc_black": "string: #CE9178",
-			"dark_plus_experimental": "string: #CE9178",
-			"hc_light": "string: #0F4A85",
-			"light_plus_experimental": "string: #A31515"
-		}
-	},
-	{
-		"c": "-",
-		"t": "source.shell meta.statement.shell meta.expression.assignment.shell string.interpolated.dollar.shell meta.statement.shell meta.command.shell string.unquoted.argument.shell constant.other.option.dash.shell",
->>>>>>> 92da9481
-		"r": {
-			"dark_plus": "string: #CE9178",
-			"light_plus": "string: #A31515",
-			"dark_vs": "string: #CE9178",
-			"light_vs": "string: #A31515",
-			"hc_black": "string: #CE9178",
-			"dark_plus_experimental": "string: #CE9178",
-			"hc_light": "string: #0F4A85",
-			"light_plus_experimental": "string: #A31515"
-		}
-	},
-	{
-<<<<<<< HEAD
-		"c": "xcode-select -print-path",
-		"t": "source.shell string.interpolated.dollar.shell",
-=======
-		"c": "print-path",
-		"t": "source.shell meta.statement.shell meta.expression.assignment.shell string.interpolated.dollar.shell meta.statement.shell meta.command.shell string.unquoted.argument constant.other.option",
->>>>>>> 92da9481
-		"r": {
-			"dark_plus": "string: #CE9178",
-			"light_plus": "string: #A31515",
-			"dark_vs": "string: #CE9178",
-			"light_vs": "string: #A31515",
-			"hc_black": "string: #CE9178",
-			"dark_plus_experimental": "string: #CE9178",
-			"hc_light": "string: #0F4A85",
-			"light_plus_experimental": "string: #A31515"
-		}
-	},
-	{
-		"c": ")",
-<<<<<<< HEAD
-		"t": "source.shell string.interpolated.dollar.shell punctuation.definition.string.end.shell",
-=======
-		"t": "source.shell meta.statement.shell meta.expression.assignment.shell string.interpolated.dollar.shell punctuation.definition.evaluation.parens.end.shell",
->>>>>>> 92da9481
-		"r": {
-			"dark_plus": "string: #CE9178",
-			"light_plus": "string: #A31515",
-			"dark_vs": "string: #CE9178",
-			"light_vs": "string: #A31515",
-			"hc_black": "string: #CE9178",
-			"dark_plus_experimental": "string: #CE9178",
-			"hc_light": "string: #0F4A85",
-			"light_plus_experimental": "string: #A31515"
-		}
-	},
-	{
-<<<<<<< HEAD
-		"c": "LIPO=",
-		"t": "source.shell",
-=======
-		"c": "LIPO",
-		"t": "source.shell meta.statement.shell meta.expression.assignment.shell variable.other.assignment.shell",
->>>>>>> 92da9481
-		"r": {
-			"dark_plus": "default: #D4D4D4",
-			"light_plus": "default: #000000",
-			"dark_vs": "default: #D4D4D4",
-			"light_vs": "default: #000000",
-<<<<<<< HEAD
-			"hc_black": "default: #FFFFFF",
-			"dark_plus_experimental": "default: #FFFFFFD3",
-			"hc_light": "default: #292929",
-			"light_plus_experimental": "default: #000000E4"
-=======
+		"c": "@",
+		"t": "source.shell meta.function.shell meta.function.body.shell meta.scope.if-block.shell meta.statement.shell meta.command.shell meta.argument.shell string.quoted.double.shell variable.parameter.positional.all.shell",
+		"r": {
+			"dark_plus": "variable: #9CDCFE",
+			"light_plus": "variable: #001080",
+			"dark_vs": "string: #CE9178",
+			"light_vs": "string: #A31515",
 			"hc_black": "variable: #9CDCFE",
 			"dark_plus_experimental": "variable: #9CDCFE",
 			"hc_light": "variable: #001080",
@@ -2008,290 +3192,36 @@
 		}
 	},
 	{
-		"c": "=",
-		"t": "source.shell meta.statement.shell meta.expression.assignment.shell keyword.operator.assignment.shell",
-		"r": {
-			"dark_plus": "keyword.operator: #D4D4D4",
-			"light_plus": "keyword.operator: #000000",
-			"dark_vs": "keyword.operator: #D4D4D4",
-			"light_vs": "keyword.operator: #000000",
-			"hc_black": "keyword.operator: #D4D4D4",
-			"dark_plus_experimental": "keyword.operator: #D4D4D4",
-			"hc_light": "keyword.operator: #000000",
-			"light_plus_experimental": "keyword.operator: #000000"
->>>>>>> 92da9481
-		}
-	},
-	{
-		"c": "$(",
-<<<<<<< HEAD
-		"t": "source.shell string.interpolated.dollar.shell punctuation.definition.string.begin.shell",
-=======
-		"t": "source.shell meta.statement.shell meta.expression.assignment.shell string.interpolated.dollar.shell punctuation.definition.evaluation.parens.begin.shell",
-		"r": {
-			"dark_plus": "string: #CE9178",
-			"light_plus": "string: #A31515",
-			"dark_vs": "string: #CE9178",
-			"light_vs": "string: #A31515",
-			"hc_black": "string: #CE9178",
-			"dark_plus_experimental": "string: #CE9178",
-			"hc_light": "string: #0F4A85",
-			"light_plus_experimental": "string: #A31515"
-		}
-	},
-	{
-		"c": "xcrun",
-		"t": "source.shell meta.statement.shell meta.expression.assignment.shell string.interpolated.dollar.shell meta.statement.shell meta.command.shell entity.name.command.shell",
-		"r": {
-			"dark_plus": "string: #CE9178",
-			"light_plus": "string: #A31515",
-			"dark_vs": "string: #CE9178",
-			"light_vs": "string: #A31515",
-			"hc_black": "string: #CE9178",
-			"dark_plus_experimental": "string: #CE9178",
-			"hc_light": "string: #0F4A85",
-			"light_plus_experimental": "string: #A31515"
-		}
-	},
-	{
-		"c": " ",
-		"t": "source.shell meta.statement.shell meta.expression.assignment.shell string.interpolated.dollar.shell meta.statement.shell meta.command.shell",
-		"r": {
-			"dark_plus": "string: #CE9178",
-			"light_plus": "string: #A31515",
-			"dark_vs": "string: #CE9178",
-			"light_vs": "string: #A31515",
-			"hc_black": "string: #CE9178",
-			"dark_plus_experimental": "string: #CE9178",
-			"hc_light": "string: #0F4A85",
-			"light_plus_experimental": "string: #A31515"
-		}
-	},
-	{
-		"c": "-",
-		"t": "source.shell meta.statement.shell meta.expression.assignment.shell string.interpolated.dollar.shell meta.statement.shell meta.command.shell string.unquoted.argument.shell constant.other.option.dash.shell",
-		"r": {
-			"dark_plus": "string: #CE9178",
-			"light_plus": "string: #A31515",
-			"dark_vs": "string: #CE9178",
-			"light_vs": "string: #A31515",
-			"hc_black": "string: #CE9178",
-			"dark_plus_experimental": "string: #CE9178",
-			"hc_light": "string: #0F4A85",
-			"light_plus_experimental": "string: #A31515"
-		}
-	},
-	{
-		"c": "sdk",
-		"t": "source.shell meta.statement.shell meta.expression.assignment.shell string.interpolated.dollar.shell meta.statement.shell meta.command.shell string.unquoted.argument constant.other.option",
-		"r": {
-			"dark_plus": "string: #CE9178",
-			"light_plus": "string: #A31515",
-			"dark_vs": "string: #CE9178",
-			"light_vs": "string: #A31515",
-			"hc_black": "string: #CE9178",
-			"dark_plus_experimental": "string: #CE9178",
-			"hc_light": "string: #0F4A85",
-			"light_plus_experimental": "string: #A31515"
-		}
-	},
-	{
-		"c": " ",
-		"t": "source.shell meta.statement.shell meta.expression.assignment.shell string.interpolated.dollar.shell meta.statement.shell meta.command.shell meta.argument.shell",
-		"r": {
-			"dark_plus": "string: #CE9178",
-			"light_plus": "string: #A31515",
-			"dark_vs": "string: #CE9178",
-			"light_vs": "string: #A31515",
-			"hc_black": "string: #CE9178",
-			"dark_plus_experimental": "string: #CE9178",
-			"hc_light": "string: #0F4A85",
-			"light_plus_experimental": "string: #A31515"
-		}
-	},
-	{
-		"c": "iphoneos",
-		"t": "source.shell meta.statement.shell meta.expression.assignment.shell string.interpolated.dollar.shell meta.statement.shell meta.command.shell meta.argument.shell string.unquoted.argument.shell",
-		"r": {
-			"dark_plus": "string: #CE9178",
-			"light_plus": "string: #A31515",
-			"dark_vs": "string: #CE9178",
-			"light_vs": "string: #A31515",
-			"hc_black": "string: #CE9178",
-			"dark_plus_experimental": "string: #CE9178",
-			"hc_light": "string: #0F4A85",
-			"light_plus_experimental": "string: #A31515"
-		}
-	},
-	{
-		"c": " ",
-		"t": "source.shell meta.statement.shell meta.expression.assignment.shell string.interpolated.dollar.shell meta.statement.shell meta.command.shell",
-		"r": {
-			"dark_plus": "string: #CE9178",
-			"light_plus": "string: #A31515",
-			"dark_vs": "string: #CE9178",
-			"light_vs": "string: #A31515",
-			"hc_black": "string: #CE9178",
-			"dark_plus_experimental": "string: #CE9178",
-			"hc_light": "string: #0F4A85",
-			"light_plus_experimental": "string: #A31515"
-		}
-	},
-	{
-		"c": "-",
-		"t": "source.shell meta.statement.shell meta.expression.assignment.shell string.interpolated.dollar.shell meta.statement.shell meta.command.shell string.unquoted.argument.shell constant.other.option.dash.shell",
-		"r": {
-			"dark_plus": "string: #CE9178",
-			"light_plus": "string: #A31515",
-			"dark_vs": "string: #CE9178",
-			"light_vs": "string: #A31515",
-			"hc_black": "string: #CE9178",
-			"dark_plus_experimental": "string: #CE9178",
-			"hc_light": "string: #0F4A85",
-			"light_plus_experimental": "string: #A31515"
-		}
-	},
-	{
-		"c": "find",
-		"t": "source.shell meta.statement.shell meta.expression.assignment.shell string.interpolated.dollar.shell meta.statement.shell meta.command.shell string.unquoted.argument constant.other.option",
-		"r": {
-			"dark_plus": "string: #CE9178",
-			"light_plus": "string: #A31515",
-			"dark_vs": "string: #CE9178",
-			"light_vs": "string: #A31515",
-			"hc_black": "string: #CE9178",
-			"dark_plus_experimental": "string: #CE9178",
-			"hc_light": "string: #0F4A85",
-			"light_plus_experimental": "string: #A31515"
-		}
-	},
-	{
-		"c": " ",
-		"t": "source.shell meta.statement.shell meta.expression.assignment.shell string.interpolated.dollar.shell meta.statement.shell meta.command.shell meta.argument.shell",
->>>>>>> 92da9481
-		"r": {
-			"dark_plus": "string: #CE9178",
-			"light_plus": "string: #A31515",
-			"dark_vs": "string: #CE9178",
-			"light_vs": "string: #A31515",
-			"hc_black": "string: #CE9178",
-			"dark_plus_experimental": "string: #CE9178",
-			"hc_light": "string: #0F4A85",
-			"light_plus_experimental": "string: #A31515"
-		}
-	},
-	{
-<<<<<<< HEAD
-		"c": "xcrun -sdk iphoneos -find lipo",
-		"t": "source.shell string.interpolated.dollar.shell",
-=======
-		"c": "lipo",
-		"t": "source.shell meta.statement.shell meta.expression.assignment.shell string.interpolated.dollar.shell meta.statement.shell meta.command.shell meta.argument.shell string.unquoted.argument.shell",
->>>>>>> 92da9481
-		"r": {
-			"dark_plus": "string: #CE9178",
-			"light_plus": "string: #A31515",
-			"dark_vs": "string: #CE9178",
-			"light_vs": "string: #A31515",
-			"hc_black": "string: #CE9178",
-			"dark_plus_experimental": "string: #CE9178",
-			"hc_light": "string: #0F4A85",
-			"light_plus_experimental": "string: #A31515"
-		}
-	},
-	{
-		"c": ")",
-<<<<<<< HEAD
-		"t": "source.shell string.interpolated.dollar.shell punctuation.definition.string.end.shell",
-=======
-		"t": "source.shell meta.statement.shell meta.expression.assignment.shell string.interpolated.dollar.shell punctuation.definition.evaluation.parens.end.shell",
->>>>>>> 92da9481
-		"r": {
-			"dark_plus": "string: #CE9178",
-			"light_plus": "string: #A31515",
-			"dark_vs": "string: #CE9178",
-			"light_vs": "string: #A31515",
-			"hc_black": "string: #CE9178",
-			"dark_plus_experimental": "string: #CE9178",
-			"hc_light": "string: #0F4A85",
-			"light_plus_experimental": "string: #A31515"
-		}
-	},
-	{
-<<<<<<< HEAD
-		"c": "cat ",
-		"t": "source.shell",
-=======
-		"c": "cat",
-		"t": "source.shell meta.statement.shell meta.command.shell entity.name.command.shell",
-		"r": {
-			"dark_plus": "default: #D4D4D4",
-			"light_plus": "default: #000000",
-			"dark_vs": "default: #D4D4D4",
-			"light_vs": "default: #000000",
-			"hc_black": "default: #FFFFFF",
-			"dark_plus_experimental": "default: #CCCCCC",
-			"hc_light": "default: #292929",
-			"light_plus_experimental": "default: #3B3B3B"
-		}
-	},
-	{
-		"c": " ",
-		"t": "source.shell meta.statement.shell meta.command.shell meta.argument.shell",
->>>>>>> 92da9481
-		"r": {
-			"dark_plus": "default: #D4D4D4",
-			"light_plus": "default: #000000",
-			"dark_vs": "default: #D4D4D4",
-			"light_vs": "default: #000000",
-			"hc_black": "default: #FFFFFF",
-			"dark_plus_experimental": "default: #CCCCCC",
-			"hc_light": "default: #292929",
-			"light_plus_experimental": "default: #3B3B3B"
-		}
-	},
-	{
-<<<<<<< HEAD
-		"c": "<<",
-		"t": "source.shell string.unquoted.heredoc.expanded.no-indent.shell keyword.operator.heredoc.shell",
-=======
-		"c": "<<-",
-		"t": "source.shell meta.statement.shell meta.command.shell meta.argument.shell keyword.operator.heredoc.shell",
->>>>>>> 92da9481
-		"r": {
-			"dark_plus": "keyword.operator: #D4D4D4",
-			"light_plus": "keyword.operator: #000000",
-			"dark_vs": "keyword.operator: #D4D4D4",
-			"light_vs": "keyword.operator: #000000",
-			"hc_black": "keyword.operator: #D4D4D4",
-			"dark_plus_experimental": "keyword.operator: #D4D4D4",
-			"hc_light": "keyword.operator: #000000",
-			"light_plus_experimental": "keyword.operator: #000000"
-		}
-	},
-	{
-<<<<<<< HEAD
-		"c": "-",
-		"t": "source.shell string.unquoted.heredoc.expanded.no-indent.shell",
-=======
-		"c": "EOF",
-		"t": "source.shell meta.statement.shell meta.command.shell meta.argument.shell punctuation.definition.string.heredoc.shell",
->>>>>>> 92da9481
-		"r": {
-			"dark_plus": "default: #D4D4D4",
-			"light_plus": "default: #000000",
-			"dark_vs": "default: #D4D4D4",
-			"light_vs": "default: #000000",
-			"hc_black": "default: #FFFFFF",
-			"dark_plus_experimental": "default: #CCCCCC",
-			"hc_light": "default: #292929",
-			"light_plus_experimental": "default: #3B3B3B"
-		}
-	},
-	{
-<<<<<<< HEAD
-		"c": "EOF",
-		"t": "source.shell string.unquoted.heredoc.expanded.no-indent.shell keyword.control.heredoc-token.shell",
+		"c": "\"",
+		"t": "source.shell meta.function.shell meta.function.body.shell meta.scope.if-block.shell meta.statement.shell meta.command.shell meta.argument.shell string.quoted.double.shell punctuation.definition.string.end.shell",
+		"r": {
+			"dark_plus": "string: #CE9178",
+			"light_plus": "string: #A31515",
+			"dark_vs": "string: #CE9178",
+			"light_vs": "string: #A31515",
+			"hc_black": "string: #CE9178",
+			"dark_plus_experimental": "string: #CE9178",
+			"hc_light": "string: #0F4A85",
+			"light_plus_experimental": "string: #A31515"
+		}
+	},
+	{
+		"c": "\t",
+		"t": "source.shell meta.function.shell meta.function.body.shell meta.scope.if-block.shell",
+		"r": {
+			"dark_plus": "default: #D4D4D4",
+			"light_plus": "default: #000000",
+			"dark_vs": "default: #D4D4D4",
+			"light_vs": "default: #000000",
+			"hc_black": "default: #FFFFFF",
+			"dark_plus_experimental": "default: #CCCCCC",
+			"hc_light": "default: #292929",
+			"light_plus_experimental": "default: #3B3B3B"
+		}
+	},
+	{
+		"c": "fi",
+		"t": "source.shell meta.function.shell meta.function.body.shell meta.scope.if-block.shell keyword.control.shell",
 		"r": {
 			"dark_plus": "keyword.control: #C586C0",
 			"light_plus": "keyword.control: #AF00DB",
@@ -2304,58 +3234,50 @@
 		}
 	},
 	{
-		"c": " > /path/file",
-		"t": "source.shell string.unquoted.heredoc.expanded.no-indent.shell",
-=======
+		"c": "}",
+		"t": "source.shell meta.function.shell meta.function.body.shell punctuation.definition.group.shell punctuation.section.function.definition.shell",
+		"r": {
+			"dark_plus": "default: #D4D4D4",
+			"light_plus": "default: #000000",
+			"dark_vs": "default: #D4D4D4",
+			"light_vs": "default: #000000",
+			"hc_black": "default: #FFFFFF",
+			"dark_plus_experimental": "default: #CCCCCC",
+			"hc_light": "default: #292929",
+			"light_plus_experimental": "default: #3B3B3B"
+		}
+	},
+	{
+		"c": "code",
+		"t": "source.shell meta.statement.shell meta.command.shell entity.name.command.shell",
+		"r": {
+			"dark_plus": "default: #D4D4D4",
+			"light_plus": "default: #000000",
+			"dark_vs": "default: #D4D4D4",
+			"light_vs": "default: #000000",
+			"hc_black": "default: #FFFFFF",
+			"dark_plus_experimental": "default: #CCCCCC",
+			"hc_light": "default: #292929",
+			"light_plus_experimental": "default: #3B3B3B"
+		}
+	},
+	{
 		"c": " ",
 		"t": "source.shell meta.statement.shell meta.command.shell meta.argument.shell",
->>>>>>> 92da9481
-		"r": {
-			"dark_plus": "default: #D4D4D4",
-			"light_plus": "default: #000000",
-			"dark_vs": "default: #D4D4D4",
-			"light_vs": "default: #000000",
-			"hc_black": "default: #FFFFFF",
-			"dark_plus_experimental": "default: #CCCCCC",
-			"hc_light": "default: #292929",
-			"light_plus_experimental": "default: #3B3B3B"
-		}
-	},
-	{
-		"c": ">",
-		"t": "source.shell meta.statement.shell meta.command.shell meta.argument.shell keyword.operator.redirect.shell",
-		"r": {
-			"dark_plus": "keyword.operator: #D4D4D4",
-			"light_plus": "keyword.operator: #000000",
-			"dark_vs": "keyword.operator: #D4D4D4",
-			"light_vs": "keyword.operator: #000000",
-			"hc_black": "keyword.operator: #D4D4D4",
-			"dark_plus_experimental": "keyword.operator: #D4D4D4",
-			"hc_light": "keyword.operator: #000000",
-			"light_plus_experimental": "keyword.operator: #000000"
-		}
-	},
-	{
-		"c": " /path/file",
-		"t": "source.shell meta.statement.shell meta.command.shell meta.argument.shell",
-		"r": {
-			"dark_plus": "default: #D4D4D4",
-			"light_plus": "default: #000000",
-			"dark_vs": "default: #D4D4D4",
-			"light_vs": "default: #000000",
-			"hc_black": "default: #FFFFFF",
-			"dark_plus_experimental": "default: #CCCCCC",
-			"hc_light": "default: #292929",
-			"light_plus_experimental": "default: #3B3B3B"
-		}
-	},
-	{
-		"c": "\t# A heredoc with a variable ",
-<<<<<<< HEAD
-		"t": "source.shell string.unquoted.heredoc.expanded.no-indent.shell",
-=======
-		"t": "source.shell meta.statement.shell meta.command.shell meta.argument.shell string.unquoted.heredoc.indent",
->>>>>>> 92da9481
+		"r": {
+			"dark_plus": "default: #D4D4D4",
+			"light_plus": "default: #000000",
+			"dark_vs": "default: #D4D4D4",
+			"light_vs": "default: #000000",
+			"hc_black": "default: #FFFFFF",
+			"dark_plus_experimental": "default: #CCCCCC",
+			"hc_light": "default: #292929",
+			"light_plus_experimental": "default: #3B3B3B"
+		}
+	},
+	{
+		"c": "\"",
+		"t": "source.shell meta.statement.shell meta.command.shell meta.argument.shell string.quoted.double.shell punctuation.definition.string.begin.shell",
 		"r": {
 			"dark_plus": "string: #CE9178",
 			"light_plus": "string: #A31515",
@@ -2369,11 +3291,7 @@
 	},
 	{
 		"c": "$",
-<<<<<<< HEAD
-		"t": "source.shell string.unquoted.heredoc.expanded.no-indent.shell variable.other.normal.shell punctuation.definition.variable.shell",
-=======
-		"t": "source.shell meta.statement.shell meta.command.shell meta.argument.shell string.unquoted.heredoc.indent punctuation.definition.variable.shell variable.other.normal.shell",
->>>>>>> 92da9481
+		"t": "source.shell meta.statement.shell meta.command.shell meta.argument.shell string.quoted.double.shell punctuation.definition.variable.shell variable.parameter.positional.all.shell",
 		"r": {
 			"dark_plus": "variable: #9CDCFE",
 			"light_plus": "variable: #001080",
@@ -2386,12 +3304,8 @@
 		}
 	},
 	{
-		"c": "DEVELOPER",
-<<<<<<< HEAD
-		"t": "source.shell string.unquoted.heredoc.expanded.no-indent.shell variable.other.normal.shell",
-=======
-		"t": "source.shell meta.statement.shell meta.command.shell meta.argument.shell string.unquoted.heredoc.indent variable.other.normal.shell",
->>>>>>> 92da9481
+		"c": "@",
+		"t": "source.shell meta.statement.shell meta.command.shell meta.argument.shell string.quoted.double.shell variable.parameter.positional.all.shell",
 		"r": {
 			"dark_plus": "variable: #9CDCFE",
 			"light_plus": "variable: #001080",
@@ -2404,1585 +3318,8 @@
 		}
 	},
 	{
-		"c": "\tsome more file",
-<<<<<<< HEAD
-		"t": "source.shell string.unquoted.heredoc.expanded.no-indent.shell",
-=======
-		"t": "source.shell meta.statement.shell meta.command.shell meta.argument.shell string.unquoted.heredoc.indent",
->>>>>>> 92da9481
-		"r": {
-			"dark_plus": "string: #CE9178",
-			"light_plus": "string: #A31515",
-			"dark_vs": "string: #CE9178",
-			"light_vs": "string: #A31515",
-			"hc_black": "string: #CE9178",
-			"dark_plus_experimental": "string: #CE9178",
-			"hc_light": "string: #0F4A85",
-			"light_plus_experimental": "string: #A31515"
-		}
-	},
-	{
-		"c": "EOF",
-<<<<<<< HEAD
-		"t": "source.shell string.unquoted.heredoc.expanded.no-indent.shell keyword.control.heredoc-token.shell",
-		"r": {
-			"dark_plus": "keyword.control: #C586C0",
-			"light_plus": "keyword.control: #AF00DB",
-			"dark_vs": "keyword.control: #569CD6",
-			"light_vs": "keyword.control: #0000FF",
-			"hc_black": "keyword.control: #C586C0",
-			"dark_plus_experimental": "keyword.control: #C586C0",
-			"hc_light": "keyword.control: #B5200D",
-			"light_plus_experimental": "keyword.control: #AF00DB"
-=======
-		"t": "source.shell meta.statement.shell meta.command.shell meta.argument.shell punctuation.definition.string.heredoc.shell",
-		"r": {
-			"dark_plus": "default: #D4D4D4",
-			"light_plus": "default: #000000",
-			"dark_vs": "default: #D4D4D4",
-			"light_vs": "default: #000000",
-			"hc_black": "default: #FFFFFF",
-			"dark_plus_experimental": "default: #CCCCCC",
-			"hc_light": "default: #292929",
-			"light_plus_experimental": "default: #3B3B3B"
->>>>>>> 92da9481
-		}
-	},
-	{
-		"c": "function ",
-		"t": "source.shell meta.function.shell storage.type.function.shell",
-		"r": {
-			"dark_plus": "storage.type: #569CD6",
-			"light_plus": "storage.type: #0000FF",
-			"dark_vs": "storage.type: #569CD6",
-			"light_vs": "storage.type: #0000FF",
-			"hc_black": "storage.type: #569CD6",
-			"dark_plus_experimental": "storage.type: #569CD6",
-			"hc_light": "storage.type: #0F4A85",
-			"light_plus_experimental": "storage.type: #0000FF"
-		}
-	},
-	{
-		"c": "code",
-		"t": "source.shell meta.function.shell entity.name.function.shell",
-		"r": {
-			"dark_plus": "entity.name.function: #DCDCAA",
-			"light_plus": "entity.name.function: #795E26",
-			"dark_vs": "default: #D4D4D4",
-			"light_vs": "default: #000000",
-			"hc_black": "entity.name.function: #DCDCAA",
-			"dark_plus_experimental": "entity.name.function: #DCDCAA",
-			"hc_light": "entity.name.function: #5E2CBC",
-			"light_plus_experimental": "entity.name.function: #795E26"
-		}
-	},
-	{
-		"c": "()",
-		"t": "source.shell meta.function.shell punctuation.definition.arguments.shell",
-		"r": {
-			"dark_plus": "default: #D4D4D4",
-			"light_plus": "default: #000000",
-			"dark_vs": "default: #D4D4D4",
-			"light_vs": "default: #000000",
-			"hc_black": "default: #FFFFFF",
-			"dark_plus_experimental": "default: #CCCCCC",
-			"hc_light": "default: #292929",
-			"light_plus_experimental": "default: #3B3B3B"
-		}
-	},
-	{
-		"c": " ",
-		"t": "source.shell meta.function.shell",
-		"r": {
-			"dark_plus": "default: #D4D4D4",
-			"light_plus": "default: #000000",
-			"dark_vs": "default: #D4D4D4",
-			"light_vs": "default: #000000",
-			"hc_black": "default: #FFFFFF",
-			"dark_plus_experimental": "default: #CCCCCC",
-			"hc_light": "default: #292929",
-			"light_plus_experimental": "default: #3B3B3B"
-		}
-	},
-	{
-		"c": "{",
-		"t": "source.shell meta.function.shell meta.function.body.shell punctuation.definition.group.shell punctuation.section.function.definition.shell",
-		"r": {
-			"dark_plus": "default: #D4D4D4",
-			"light_plus": "default: #000000",
-			"dark_vs": "default: #D4D4D4",
-			"light_vs": "default: #000000",
-			"hc_black": "default: #FFFFFF",
-			"dark_plus_experimental": "default: #CCCCCC",
-			"hc_light": "default: #292929",
-			"light_plus_experimental": "default: #3B3B3B"
-		}
-	},
-	{
-		"c": "\t",
-<<<<<<< HEAD
-		"t": "source.shell meta.function.shell meta.scope.group.shell",
-=======
-		"t": "source.shell meta.function.shell meta.function.body.shell meta.statement.shell",
->>>>>>> 92da9481
-		"r": {
-			"dark_plus": "default: #D4D4D4",
-			"light_plus": "default: #000000",
-			"dark_vs": "default: #D4D4D4",
-			"light_vs": "default: #000000",
-			"hc_black": "default: #FFFFFF",
-			"dark_plus_experimental": "default: #CCCCCC",
-			"hc_light": "default: #292929",
-			"light_plus_experimental": "default: #3B3B3B"
-		}
-	},
-	{
-		"c": "cd",
-<<<<<<< HEAD
-		"t": "source.shell meta.function.shell meta.scope.group.shell support.function.builtin.shell",
-=======
-		"t": "source.shell meta.function.shell meta.function.body.shell meta.statement.shell meta.command.shell entity.name.command.shell support.function.builtin.shell",
->>>>>>> 92da9481
-		"r": {
-			"dark_plus": "support.function: #DCDCAA",
-			"light_plus": "support.function: #795E26",
-			"dark_vs": "default: #D4D4D4",
-			"light_vs": "default: #000000",
-			"hc_black": "support.function: #DCDCAA",
-			"dark_plus_experimental": "support.function: #DCDCAA",
-			"hc_light": "support.function: #5E2CBC",
-			"light_plus_experimental": "support.function: #795E26"
-		}
-	},
-	{
-		"c": " ",
-<<<<<<< HEAD
-		"t": "source.shell meta.function.shell meta.scope.group.shell",
-=======
-		"t": "source.shell meta.function.shell meta.function.body.shell meta.statement.shell meta.command.shell meta.argument.shell",
->>>>>>> 92da9481
-		"r": {
-			"dark_plus": "default: #D4D4D4",
-			"light_plus": "default: #000000",
-			"dark_vs": "default: #D4D4D4",
-			"light_vs": "default: #000000",
-			"hc_black": "default: #FFFFFF",
-			"dark_plus_experimental": "default: #CCCCCC",
-			"hc_light": "default: #292929",
-			"light_plus_experimental": "default: #3B3B3B"
-		}
-	},
-	{
-		"c": "$",
-<<<<<<< HEAD
-		"t": "source.shell meta.function.shell meta.scope.group.shell variable.other.normal.shell punctuation.definition.variable.shell",
-=======
-		"t": "source.shell meta.function.shell meta.function.body.shell meta.statement.shell meta.command.shell meta.argument.shell punctuation.definition.variable.shell variable.other.normal.shell",
->>>>>>> 92da9481
-		"r": {
-			"dark_plus": "variable: #9CDCFE",
-			"light_plus": "variable: #001080",
-			"dark_vs": "default: #D4D4D4",
-			"light_vs": "default: #000000",
-			"hc_black": "variable: #9CDCFE",
-			"dark_plus_experimental": "variable: #9CDCFE",
-			"hc_light": "variable: #001080",
-			"light_plus_experimental": "variable: #001080"
-		}
-	},
-	{
-		"c": "ROOT",
-<<<<<<< HEAD
-		"t": "source.shell meta.function.shell meta.scope.group.shell variable.other.normal.shell",
-=======
-		"t": "source.shell meta.function.shell meta.function.body.shell meta.statement.shell meta.command.shell meta.argument.shell variable.other.normal.shell",
->>>>>>> 92da9481
-		"r": {
-			"dark_plus": "variable: #9CDCFE",
-			"light_plus": "variable: #001080",
-			"dark_vs": "default: #D4D4D4",
-			"light_vs": "default: #000000",
-			"hc_black": "variable: #9CDCFE",
-			"dark_plus_experimental": "variable: #9CDCFE",
-			"hc_light": "variable: #001080",
-			"light_plus_experimental": "variable: #001080"
-		}
-	},
-	{
-		"c": "\t",
-<<<<<<< HEAD
-		"t": "source.shell meta.function.shell meta.scope.group.shell punctuation.whitespace.comment.leading.shell",
-=======
-		"t": "source.shell meta.function.shell meta.function.body.shell",
-		"r": {
-			"dark_plus": "default: #D4D4D4",
-			"light_plus": "default: #000000",
-			"dark_vs": "default: #D4D4D4",
-			"light_vs": "default: #000000",
-			"hc_black": "default: #FFFFFF",
-			"dark_plus_experimental": "default: #CCCCCC",
-			"hc_light": "default: #292929",
-			"light_plus_experimental": "default: #3B3B3B"
-		}
-	},
-	{
-		"c": "#",
-		"t": "source.shell meta.function.shell meta.function.body.shell comment.line.number-sign.shell punctuation.definition.comment.shell",
-		"r": {
-			"dark_plus": "comment: #6A9955",
-			"light_plus": "comment: #008000",
-			"dark_vs": "comment: #6A9955",
-			"light_vs": "comment: #008000",
-			"hc_black": "comment: #7CA668",
-			"dark_plus_experimental": "comment: #6A9955",
-			"hc_light": "comment: #515151",
-			"light_plus_experimental": "comment: #008000"
-		}
-	},
-	{
-		"c": " Node modules",
-		"t": "source.shell meta.function.shell meta.function.body.shell comment.line.number-sign.shell",
-		"r": {
-			"dark_plus": "comment: #6A9955",
-			"light_plus": "comment: #008000",
-			"dark_vs": "comment: #6A9955",
-			"light_vs": "comment: #008000",
-			"hc_black": "comment: #7CA668",
-			"dark_plus_experimental": "comment: #6A9955",
-			"hc_light": "comment: #515151",
-			"light_plus_experimental": "comment: #008000"
-		}
-	},
-	{
-		"c": "\t",
-		"t": "source.shell meta.function.shell meta.function.body.shell meta.statement.shell",
-		"r": {
-			"dark_plus": "default: #D4D4D4",
-			"light_plus": "default: #000000",
-			"dark_vs": "default: #D4D4D4",
-			"light_vs": "default: #000000",
-			"hc_black": "default: #FFFFFF",
-			"dark_plus_experimental": "default: #CCCCCC",
-			"hc_light": "default: #292929",
-			"light_plus_experimental": "default: #3B3B3B"
-		}
-	},
-	{
-		"c": "test",
-		"t": "source.shell meta.function.shell meta.function.body.shell meta.statement.shell meta.command.shell entity.name.command.shell support.function.builtin.shell",
-		"r": {
-			"dark_plus": "support.function: #DCDCAA",
-			"light_plus": "support.function: #795E26",
-			"dark_vs": "default: #D4D4D4",
-			"light_vs": "default: #000000",
-			"hc_black": "support.function: #DCDCAA",
-			"dark_plus_experimental": "support.function: #DCDCAA",
-			"hc_light": "support.function: #5E2CBC",
-			"light_plus_experimental": "support.function: #795E26"
-		}
-	},
-	{
-		"c": " ",
-		"t": "source.shell meta.function.shell meta.function.body.shell meta.statement.shell meta.command.shell",
-		"r": {
-			"dark_plus": "default: #D4D4D4",
-			"light_plus": "default: #000000",
-			"dark_vs": "default: #D4D4D4",
-			"light_vs": "default: #000000",
-			"hc_black": "default: #FFFFFF",
-			"dark_plus_experimental": "default: #CCCCCC",
-			"hc_light": "default: #292929",
-			"light_plus_experimental": "default: #3B3B3B"
-		}
-	},
-	{
-		"c": "-",
-		"t": "source.shell meta.function.shell meta.function.body.shell meta.statement.shell meta.command.shell string.unquoted.argument.shell constant.other.option.dash.shell",
-		"r": {
-			"dark_plus": "string: #CE9178",
-			"light_plus": "string: #A31515",
-			"dark_vs": "string: #CE9178",
-			"light_vs": "string: #A31515",
-			"hc_black": "string: #CE9178",
-			"dark_plus_experimental": "string: #CE9178",
-			"hc_light": "string: #0F4A85",
-			"light_plus_experimental": "string: #A31515"
-		}
-	},
-	{
-		"c": "d",
-		"t": "source.shell meta.function.shell meta.function.body.shell meta.statement.shell meta.command.shell string.unquoted.argument constant.other.option",
-		"r": {
-			"dark_plus": "string: #CE9178",
-			"light_plus": "string: #A31515",
-			"dark_vs": "string: #CE9178",
-			"light_vs": "string: #A31515",
-			"hc_black": "string: #CE9178",
-			"dark_plus_experimental": "string: #CE9178",
-			"hc_light": "string: #0F4A85",
-			"light_plus_experimental": "string: #A31515"
-		}
-	},
-	{
-		"c": " ",
-		"t": "source.shell meta.function.shell meta.function.body.shell meta.statement.shell meta.command.shell meta.argument.shell",
-		"r": {
-			"dark_plus": "default: #D4D4D4",
-			"light_plus": "default: #000000",
-			"dark_vs": "default: #D4D4D4",
-			"light_vs": "default: #000000",
-			"hc_black": "default: #FFFFFF",
-			"dark_plus_experimental": "default: #CCCCCC",
-			"hc_light": "default: #292929",
-			"light_plus_experimental": "default: #3B3B3B"
-		}
-	},
-	{
-		"c": "node_modules",
-		"t": "source.shell meta.function.shell meta.function.body.shell meta.statement.shell meta.command.shell meta.argument.shell string.unquoted.argument.shell",
-		"r": {
-			"dark_plus": "string: #CE9178",
-			"light_plus": "string: #A31515",
-			"dark_vs": "string: #CE9178",
-			"light_vs": "string: #A31515",
-			"hc_black": "string: #CE9178",
-			"dark_plus_experimental": "string: #CE9178",
-			"hc_light": "string: #0F4A85",
-			"light_plus_experimental": "string: #A31515"
-		}
-	},
-	{
-		"c": " ",
-		"t": "source.shell meta.function.shell meta.function.body.shell meta.statement.shell meta.command.shell",
->>>>>>> 92da9481
-		"r": {
-			"dark_plus": "default: #D4D4D4",
-			"light_plus": "default: #000000",
-			"dark_vs": "default: #D4D4D4",
-			"light_vs": "default: #000000",
-			"hc_black": "default: #FFFFFF",
-			"dark_plus_experimental": "default: #CCCCCC",
-			"hc_light": "default: #292929",
-			"light_plus_experimental": "default: #3B3B3B"
-		}
-	},
-	{
-<<<<<<< HEAD
-		"c": "#",
-		"t": "source.shell meta.function.shell meta.scope.group.shell comment.line.number-sign.shell punctuation.definition.comment.shell",
-=======
-		"c": "||",
-		"t": "source.shell meta.function.shell meta.function.body.shell keyword.operator.pipe.shell",
->>>>>>> 92da9481
-		"r": {
-			"dark_plus": "comment: #6A9955",
-			"light_plus": "comment: #008000",
-			"dark_vs": "comment: #6A9955",
-			"light_vs": "comment: #008000",
-			"hc_black": "comment: #7CA668",
-			"dark_plus_experimental": "comment: #6A9955",
-			"hc_light": "comment: #515151",
-			"light_plus_experimental": "comment: #008000"
-		}
-	},
-	{
-<<<<<<< HEAD
-		"c": " Node modules",
-		"t": "source.shell meta.function.shell meta.scope.group.shell comment.line.number-sign.shell",
-		"r": {
-			"dark_plus": "comment: #6A9955",
-			"light_plus": "comment: #008000",
-			"dark_vs": "comment: #6A9955",
-			"light_vs": "comment: #008000",
-			"hc_black": "comment: #7CA668",
-			"dark_plus_experimental": "comment: #6A9955",
-			"hc_light": "comment: #515151",
-			"light_plus_experimental": "comment: #008000"
-		}
-	},
-	{
-		"c": "\t",
-		"t": "source.shell meta.function.shell meta.scope.group.shell",
-=======
-		"c": " ",
-		"t": "source.shell meta.function.shell meta.function.body.shell meta.statement.shell",
->>>>>>> 92da9481
-		"r": {
-			"dark_plus": "default: #D4D4D4",
-			"light_plus": "default: #000000",
-			"dark_vs": "default: #D4D4D4",
-			"light_vs": "default: #000000",
-			"hc_black": "default: #FFFFFF",
-			"dark_plus_experimental": "default: #CCCCCC",
-			"hc_light": "default: #292929",
-			"light_plus_experimental": "default: #3B3B3B"
-		}
-	},
-	{
-<<<<<<< HEAD
-		"c": "test",
-		"t": "source.shell meta.function.shell meta.scope.group.shell support.function.builtin.shell",
-=======
-		"c": ".",
-		"t": "source.shell meta.function.shell meta.function.body.shell meta.statement.shell meta.command.shell entity.name.command.shell support.function.builtin.shell",
->>>>>>> 92da9481
-		"r": {
-			"dark_plus": "support.function: #DCDCAA",
-			"light_plus": "support.function: #795E26",
-			"dark_vs": "default: #D4D4D4",
-			"light_vs": "default: #000000",
-			"hc_black": "support.function: #DCDCAA",
-			"dark_plus_experimental": "support.function: #DCDCAA",
-			"hc_light": "support.function: #5E2CBC",
-			"light_plus_experimental": "support.function: #795E26"
-		}
-	},
-	{
-<<<<<<< HEAD
-		"c": " -d node_modules ",
-		"t": "source.shell meta.function.shell meta.scope.group.shell",
-=======
-		"c": "/scripts/npm.sh",
-		"t": "source.shell meta.function.shell meta.function.body.shell meta.statement.shell meta.command.shell entity.name.command.shell",
->>>>>>> 92da9481
-		"r": {
-			"dark_plus": "default: #D4D4D4",
-			"light_plus": "default: #000000",
-			"dark_vs": "default: #D4D4D4",
-			"light_vs": "default: #000000",
-			"hc_black": "default: #FFFFFF",
-			"dark_plus_experimental": "default: #CCCCCC",
-			"hc_light": "default: #292929",
-			"light_plus_experimental": "default: #3B3B3B"
-		}
-	},
-	{
-<<<<<<< HEAD
-		"c": "||",
-		"t": "source.shell meta.function.shell meta.scope.group.shell keyword.operator.pipe.shell",
-		"r": {
-			"dark_plus": "keyword.operator: #D4D4D4",
-			"light_plus": "keyword.operator: #000000",
-			"dark_vs": "keyword.operator: #D4D4D4",
-			"light_vs": "keyword.operator: #000000",
-			"hc_black": "keyword.operator: #D4D4D4",
-			"dark_plus_experimental": "keyword.operator: #D4D4D4",
-			"hc_light": "keyword.operator: #000000",
-			"light_plus_experimental": "keyword.operator: #000000"
-		}
-	},
-	{
-		"c": " ./scripts/npm.sh install",
-		"t": "source.shell meta.function.shell meta.scope.group.shell",
-=======
-		"c": " ",
-		"t": "source.shell meta.function.shell meta.function.body.shell meta.statement.shell meta.command.shell meta.argument.shell",
->>>>>>> 92da9481
-		"r": {
-			"dark_plus": "default: #D4D4D4",
-			"light_plus": "default: #000000",
-			"dark_vs": "default: #D4D4D4",
-			"light_vs": "default: #000000",
-			"hc_black": "default: #FFFFFF",
-			"dark_plus_experimental": "default: #CCCCCC",
-			"hc_light": "default: #292929",
-			"light_plus_experimental": "default: #3B3B3B"
-		}
-	},
-	{
-<<<<<<< HEAD
-		"c": "\t",
-		"t": "source.shell meta.function.shell meta.scope.group.shell punctuation.whitespace.comment.leading.shell",
-=======
-		"c": "install",
-		"t": "source.shell meta.function.shell meta.function.body.shell meta.statement.shell meta.command.shell meta.argument.shell string.unquoted.argument.shell",
-		"r": {
-			"dark_plus": "string: #CE9178",
-			"light_plus": "string: #A31515",
-			"dark_vs": "string: #CE9178",
-			"light_vs": "string: #A31515",
-			"hc_black": "string: #CE9178",
-			"dark_plus_experimental": "string: #CE9178",
-			"hc_light": "string: #0F4A85",
-			"light_plus_experimental": "string: #A31515"
-		}
-	},
-	{
-		"c": "\t",
-		"t": "source.shell meta.function.shell meta.function.body.shell",
->>>>>>> 92da9481
-		"r": {
-			"dark_plus": "default: #D4D4D4",
-			"light_plus": "default: #000000",
-			"dark_vs": "default: #D4D4D4",
-			"light_vs": "default: #000000",
-			"hc_black": "default: #FFFFFF",
-			"dark_plus_experimental": "default: #CCCCCC",
-			"hc_light": "default: #292929",
-			"light_plus_experimental": "default: #3B3B3B"
-		}
-	},
-	{
-		"c": "#",
-		"t": "source.shell meta.function.shell meta.function.body.shell comment.line.number-sign.shell punctuation.definition.comment.shell",
-		"r": {
-			"dark_plus": "comment: #6A9955",
-			"light_plus": "comment: #008000",
-			"dark_vs": "comment: #6A9955",
-			"light_vs": "comment: #008000",
-			"hc_black": "comment: #7CA668",
-			"dark_plus_experimental": "comment: #6A9955",
-			"hc_light": "comment: #515151",
-			"light_plus_experimental": "comment: #008000"
-		}
-	},
-	{
-		"c": " Configuration",
-		"t": "source.shell meta.function.shell meta.function.body.shell comment.line.number-sign.shell",
-		"r": {
-			"dark_plus": "comment: #6A9955",
-			"light_plus": "comment: #008000",
-			"dark_vs": "comment: #6A9955",
-			"light_vs": "comment: #008000",
-			"hc_black": "comment: #7CA668",
-			"dark_plus_experimental": "comment: #6A9955",
-			"hc_light": "comment: #515151",
-			"light_plus_experimental": "comment: #008000"
-		}
-	},
-	{
-		"c": "\t",
-		"t": "source.shell meta.function.shell meta.function.body.shell meta.statement.shell",
-		"r": {
-			"dark_plus": "default: #D4D4D4",
-			"light_plus": "default: #000000",
-			"dark_vs": "default: #D4D4D4",
-			"light_vs": "default: #000000",
-			"hc_black": "default: #FFFFFF",
-			"dark_plus_experimental": "default: #CCCCCC",
-			"hc_light": "default: #292929",
-			"light_plus_experimental": "default: #3B3B3B"
-		}
-	},
-	{
-		"c": "export",
-<<<<<<< HEAD
-		"t": "source.shell meta.function.shell meta.scope.group.shell storage.modifier.shell",
-=======
-		"t": "source.shell meta.function.shell meta.function.body.shell meta.statement.shell meta.expression.assignment.shell storage.modifier.export.shell",
->>>>>>> 92da9481
-		"r": {
-			"dark_plus": "storage.modifier: #569CD6",
-			"light_plus": "storage.modifier: #0000FF",
-			"dark_vs": "storage.modifier: #569CD6",
-			"light_vs": "storage.modifier: #0000FF",
-			"hc_black": "storage.modifier: #569CD6",
-			"dark_plus_experimental": "storage.modifier: #569CD6",
-			"hc_light": "storage.modifier: #0F4A85",
-			"light_plus_experimental": "storage.modifier: #0000FF"
-		}
-	},
-	{
-<<<<<<< HEAD
-		"c": " NODE_ENV=development",
-		"t": "source.shell meta.function.shell meta.scope.group.shell",
-=======
-		"c": " ",
-		"t": "source.shell meta.function.shell meta.function.body.shell meta.statement.shell meta.expression.assignment.shell",
->>>>>>> 92da9481
-		"r": {
-			"dark_plus": "default: #D4D4D4",
-			"light_plus": "default: #000000",
-			"dark_vs": "default: #D4D4D4",
-			"light_vs": "default: #000000",
-			"hc_black": "default: #FFFFFF",
-			"dark_plus_experimental": "default: #CCCCCC",
-			"hc_light": "default: #292929",
-			"light_plus_experimental": "default: #3B3B3B"
-		}
-	},
-	{
-<<<<<<< HEAD
-		"c": "\t",
-		"t": "source.shell meta.function.shell meta.scope.group.shell punctuation.whitespace.comment.leading.shell",
-=======
-		"c": "NODE_ENV",
-		"t": "source.shell meta.function.shell meta.function.body.shell meta.statement.shell meta.expression.assignment.shell variable.other.assignment.shell",
-		"r": {
-			"dark_plus": "variable: #9CDCFE",
-			"light_plus": "variable: #001080",
-			"dark_vs": "default: #D4D4D4",
-			"light_vs": "default: #000000",
-			"hc_black": "variable: #9CDCFE",
-			"dark_plus_experimental": "variable: #9CDCFE",
-			"hc_light": "variable: #001080",
-			"light_plus_experimental": "variable: #001080"
-		}
-	},
-	{
-		"c": "=",
-		"t": "source.shell meta.function.shell meta.function.body.shell meta.statement.shell meta.expression.assignment.shell keyword.operator.assignment.shell",
-		"r": {
-			"dark_plus": "keyword.operator: #D4D4D4",
-			"light_plus": "keyword.operator: #000000",
-			"dark_vs": "keyword.operator: #D4D4D4",
-			"light_vs": "keyword.operator: #000000",
-			"hc_black": "keyword.operator: #D4D4D4",
-			"dark_plus_experimental": "keyword.operator: #D4D4D4",
-			"hc_light": "keyword.operator: #000000",
-			"light_plus_experimental": "keyword.operator: #000000"
-		}
-	},
-	{
-		"c": "development",
-		"t": "source.shell meta.function.shell meta.function.body.shell meta.statement.shell meta.expression.assignment.shell string.unquoted.argument.shell",
-		"r": {
-			"dark_plus": "string: #CE9178",
-			"light_plus": "string: #A31515",
-			"dark_vs": "string: #CE9178",
-			"light_vs": "string: #A31515",
-			"hc_black": "string: #CE9178",
-			"dark_plus_experimental": "string: #CE9178",
-			"hc_light": "string: #0F4A85",
-			"light_plus_experimental": "string: #A31515"
-		}
-	},
-	{
-		"c": "\t",
-		"t": "source.shell meta.function.shell meta.function.body.shell",
->>>>>>> 92da9481
-		"r": {
-			"dark_plus": "default: #D4D4D4",
-			"light_plus": "default: #000000",
-			"dark_vs": "default: #D4D4D4",
-			"light_vs": "default: #000000",
-			"hc_black": "default: #FFFFFF",
-			"dark_plus_experimental": "default: #CCCCCC",
-			"hc_light": "default: #292929",
-			"light_plus_experimental": "default: #3B3B3B"
-		}
-	},
-	{
-		"c": "#",
-		"t": "source.shell meta.function.shell meta.function.body.shell comment.line.number-sign.shell punctuation.definition.comment.shell",
-		"r": {
-			"dark_plus": "comment: #6A9955",
-			"light_plus": "comment: #008000",
-			"dark_vs": "comment: #6A9955",
-			"light_vs": "comment: #008000",
-			"hc_black": "comment: #7CA668",
-			"dark_plus_experimental": "comment: #6A9955",
-			"hc_light": "comment: #515151",
-			"light_plus_experimental": "comment: #008000"
-		}
-	},
-	{
-		"c": " Launch Code",
-		"t": "source.shell meta.function.shell meta.function.body.shell comment.line.number-sign.shell",
-		"r": {
-			"dark_plus": "comment: #6A9955",
-			"light_plus": "comment: #008000",
-			"dark_vs": "comment: #6A9955",
-			"light_vs": "comment: #008000",
-			"hc_black": "comment: #7CA668",
-			"dark_plus_experimental": "comment: #6A9955",
-			"hc_light": "comment: #515151",
-			"light_plus_experimental": "comment: #008000"
-		}
-	},
-	{
-		"c": "\t",
-		"t": "source.shell meta.function.shell meta.function.body.shell",
-		"r": {
-			"dark_plus": "default: #D4D4D4",
-			"light_plus": "default: #000000",
-			"dark_vs": "default: #D4D4D4",
-			"light_vs": "default: #000000",
-			"hc_black": "default: #FFFFFF",
-			"dark_plus_experimental": "default: #CCCCCC",
-			"hc_light": "default: #292929",
-			"light_plus_experimental": "default: #3B3B3B"
-		}
-	},
-	{
-		"c": "if",
-		"t": "source.shell meta.function.shell meta.function.body.shell meta.scope.if-block.shell keyword.control.shell",
-		"r": {
-			"dark_plus": "keyword.control: #C586C0",
-			"light_plus": "keyword.control: #AF00DB",
-			"dark_vs": "keyword.control: #569CD6",
-			"light_vs": "keyword.control: #0000FF",
-			"hc_black": "keyword.control: #C586C0",
-			"dark_plus_experimental": "keyword.control: #C586C0",
-			"hc_light": "keyword.control: #B5200D",
-			"light_plus_experimental": "keyword.control: #AF00DB"
-		}
-	},
-	{
-		"c": " ",
-		"t": "source.shell meta.function.shell meta.function.body.shell meta.scope.if-block.shell",
-		"r": {
-			"dark_plus": "default: #D4D4D4",
-			"light_plus": "default: #000000",
-			"dark_vs": "default: #D4D4D4",
-			"light_vs": "default: #000000",
-			"hc_black": "default: #FFFFFF",
-			"dark_plus_experimental": "default: #CCCCCC",
-			"hc_light": "default: #292929",
-			"light_plus_experimental": "default: #3B3B3B"
-		}
-	},
-	{
-		"c": "[[",
-		"t": "source.shell meta.function.shell meta.function.body.shell meta.scope.if-block.shell meta.scope.logical-expression.shell punctuation.definition.logical-expression.shell",
-		"r": {
-			"dark_plus": "default: #D4D4D4",
-			"light_plus": "default: #000000",
-			"dark_vs": "default: #D4D4D4",
-			"light_vs": "default: #000000",
-			"hc_black": "default: #FFFFFF",
-			"dark_plus_experimental": "default: #CCCCCC",
-			"hc_light": "default: #292929",
-			"light_plus_experimental": "default: #3B3B3B"
-		}
-	},
-	{
-		"c": " ",
-<<<<<<< HEAD
-		"t": "source.shell meta.function.shell meta.scope.group.shell meta.scope.if-block.shell meta.scope.logical-expression.shell",
-=======
-		"t": "source.shell meta.function.shell meta.function.body.shell meta.scope.if-block.shell meta.scope.logical-expression.shell",
->>>>>>> 92da9481
-		"r": {
-			"dark_plus": "default: #D4D4D4",
-			"light_plus": "default: #000000",
-			"dark_vs": "default: #D4D4D4",
-			"light_vs": "default: #000000",
-			"hc_black": "default: #FFFFFF",
-<<<<<<< HEAD
-			"dark_plus_experimental": "default: #FFFFFFD3",
-			"hc_light": "default: #292929",
-			"light_plus_experimental": "default: #000000E4"
-=======
-			"dark_plus_experimental": "default: #CCCCCC",
-			"hc_light": "default: #292929",
-			"light_plus_experimental": "default: #3B3B3B"
->>>>>>> 92da9481
-		}
-	},
-	{
 		"c": "\"",
-<<<<<<< HEAD
-		"t": "source.shell meta.function.shell meta.scope.group.shell meta.scope.if-block.shell meta.scope.logical-expression.shell string.quoted.double.shell punctuation.definition.string.begin.shell",
-=======
-		"t": "source.shell meta.function.shell meta.function.body.shell meta.scope.if-block.shell meta.scope.logical-expression.shell string.quoted.double.shell punctuation.definition.string.begin.shell",
->>>>>>> 92da9481
-		"r": {
-			"dark_plus": "string: #CE9178",
-			"light_plus": "string: #A31515",
-			"dark_vs": "string: #CE9178",
-			"light_vs": "string: #A31515",
-			"hc_black": "string: #CE9178",
-			"dark_plus_experimental": "string: #CE9178",
-			"hc_light": "string: #0F4A85",
-			"light_plus_experimental": "string: #A31515"
-		}
-	},
-	{
-		"c": "$",
-<<<<<<< HEAD
-		"t": "source.shell meta.function.shell meta.scope.group.shell meta.scope.if-block.shell meta.scope.logical-expression.shell string.quoted.double.shell variable.other.normal.shell punctuation.definition.variable.shell",
-=======
-		"t": "source.shell meta.function.shell meta.function.body.shell meta.scope.if-block.shell meta.scope.logical-expression.shell string.quoted.double.shell punctuation.definition.variable.shell variable.other.normal.shell",
->>>>>>> 92da9481
-		"r": {
-			"dark_plus": "variable: #9CDCFE",
-			"light_plus": "variable: #001080",
-			"dark_vs": "string: #CE9178",
-			"light_vs": "string: #A31515",
-			"hc_black": "variable: #9CDCFE",
-			"dark_plus_experimental": "variable: #9CDCFE",
-			"hc_light": "variable: #001080",
-			"light_plus_experimental": "variable: #001080"
-		}
-	},
-	{
-		"c": "OSTYPE",
-		"t": "source.shell meta.function.shell meta.function.body.shell meta.scope.if-block.shell meta.scope.logical-expression.shell string.quoted.double.shell variable.other.normal.shell",
-		"r": {
-			"dark_plus": "variable: #9CDCFE",
-			"light_plus": "variable: #001080",
-			"dark_vs": "string: #CE9178",
-			"light_vs": "string: #A31515",
-			"hc_black": "variable: #9CDCFE",
-			"dark_plus_experimental": "variable: #9CDCFE",
-			"hc_light": "variable: #001080",
-			"light_plus_experimental": "variable: #001080"
-		}
-	},
-	{
-		"c": "\"",
-		"t": "source.shell meta.function.shell meta.function.body.shell meta.scope.if-block.shell meta.scope.logical-expression.shell string.quoted.double.shell punctuation.definition.string.end.shell",
-		"r": {
-			"dark_plus": "string: #CE9178",
-			"light_plus": "string: #A31515",
-			"dark_vs": "string: #CE9178",
-			"light_vs": "string: #A31515",
-			"hc_black": "string: #CE9178",
-			"dark_plus_experimental": "string: #CE9178",
-			"hc_light": "string: #0F4A85",
-			"light_plus_experimental": "string: #A31515"
-		}
-	},
-	{
-		"c": " ",
-		"t": "source.shell meta.function.shell meta.function.body.shell meta.scope.if-block.shell meta.scope.logical-expression.shell",
-		"r": {
-			"dark_plus": "default: #D4D4D4",
-			"light_plus": "default: #000000",
-			"dark_vs": "default: #D4D4D4",
-			"light_vs": "default: #000000",
-			"hc_black": "default: #FFFFFF",
-			"dark_plus_experimental": "default: #CCCCCC",
-			"hc_light": "default: #292929",
-			"light_plus_experimental": "default: #3B3B3B"
-		}
-	},
-	{
-		"c": "==",
-		"t": "source.shell meta.function.shell meta.function.body.shell meta.scope.if-block.shell meta.scope.logical-expression.shell keyword.operator.logical.shell",
-		"r": {
-			"dark_plus": "keyword.operator: #D4D4D4",
-			"light_plus": "keyword.operator: #000000",
-			"dark_vs": "keyword.operator: #D4D4D4",
-			"light_vs": "keyword.operator: #000000",
-			"hc_black": "keyword.operator: #D4D4D4",
-			"dark_plus_experimental": "keyword.operator: #D4D4D4",
-			"hc_light": "keyword.operator: #000000",
-			"light_plus_experimental": "keyword.operator: #000000"
-		}
-	},
-	{
-		"c": " ",
-<<<<<<< HEAD
-		"t": "source.shell meta.function.shell meta.scope.group.shell meta.scope.if-block.shell meta.scope.logical-expression.shell",
-=======
-		"t": "source.shell meta.function.shell meta.function.body.shell meta.scope.if-block.shell meta.scope.logical-expression.shell",
->>>>>>> 92da9481
-		"r": {
-			"dark_plus": "default: #D4D4D4",
-			"light_plus": "default: #000000",
-			"dark_vs": "default: #D4D4D4",
-			"light_vs": "default: #000000",
-			"hc_black": "default: #FFFFFF",
-<<<<<<< HEAD
-			"dark_plus_experimental": "default: #FFFFFFD3",
-			"hc_light": "default: #292929",
-			"light_plus_experimental": "default: #000000E4"
-=======
-			"dark_plus_experimental": "default: #CCCCCC",
-			"hc_light": "default: #292929",
-			"light_plus_experimental": "default: #3B3B3B"
->>>>>>> 92da9481
-		}
-	},
-	{
-		"c": "\"",
-<<<<<<< HEAD
-		"t": "source.shell meta.function.shell meta.scope.group.shell meta.scope.if-block.shell meta.scope.logical-expression.shell string.quoted.double.shell punctuation.definition.string.begin.shell",
-=======
-		"t": "source.shell meta.function.shell meta.function.body.shell meta.scope.if-block.shell meta.scope.logical-expression.shell string.quoted.double.shell punctuation.definition.string.begin.shell",
->>>>>>> 92da9481
-		"r": {
-			"dark_plus": "string: #CE9178",
-			"light_plus": "string: #A31515",
-			"dark_vs": "string: #CE9178",
-			"light_vs": "string: #A31515",
-			"hc_black": "string: #CE9178",
-			"dark_plus_experimental": "string: #CE9178",
-			"hc_light": "string: #0F4A85",
-			"light_plus_experimental": "string: #A31515"
-		}
-	},
-	{
-		"c": "darwin",
-		"t": "source.shell meta.function.shell meta.function.body.shell meta.scope.if-block.shell meta.scope.logical-expression.shell string.quoted.double.shell",
-		"r": {
-			"dark_plus": "string: #CE9178",
-			"light_plus": "string: #A31515",
-			"dark_vs": "string: #CE9178",
-			"light_vs": "string: #A31515",
-			"hc_black": "string: #CE9178",
-			"dark_plus_experimental": "string: #CE9178",
-			"hc_light": "string: #0F4A85",
-			"light_plus_experimental": "string: #A31515"
-		}
-	},
-	{
-		"c": "\"",
-		"t": "source.shell meta.function.shell meta.function.body.shell meta.scope.if-block.shell meta.scope.logical-expression.shell string.quoted.double.shell punctuation.definition.string.end.shell",
-		"r": {
-			"dark_plus": "string: #CE9178",
-			"light_plus": "string: #A31515",
-			"dark_vs": "string: #CE9178",
-			"light_vs": "string: #A31515",
-			"hc_black": "string: #CE9178",
-			"dark_plus_experimental": "string: #CE9178",
-			"hc_light": "string: #0F4A85",
-			"light_plus_experimental": "string: #A31515"
-		}
-	},
-	{
-		"c": "*",
-		"t": "source.shell meta.function.shell meta.function.body.shell meta.scope.if-block.shell meta.scope.logical-expression.shell keyword.operator.glob.shell",
-		"r": {
-			"dark_plus": "keyword.operator: #D4D4D4",
-			"light_plus": "keyword.operator: #000000",
-			"dark_vs": "keyword.operator: #D4D4D4",
-			"light_vs": "keyword.operator: #000000",
-			"hc_black": "keyword.operator: #D4D4D4",
-			"dark_plus_experimental": "keyword.operator: #D4D4D4",
-			"hc_light": "keyword.operator: #000000",
-			"light_plus_experimental": "keyword.operator: #000000"
-		}
-	},
-	{
-		"c": " ",
-		"t": "source.shell meta.function.shell meta.function.body.shell meta.scope.if-block.shell meta.scope.logical-expression.shell",
-		"r": {
-			"dark_plus": "default: #D4D4D4",
-			"light_plus": "default: #000000",
-			"dark_vs": "default: #D4D4D4",
-			"light_vs": "default: #000000",
-			"hc_black": "default: #FFFFFF",
-			"dark_plus_experimental": "default: #CCCCCC",
-			"hc_light": "default: #292929",
-			"light_plus_experimental": "default: #3B3B3B"
-		}
-	},
-	{
-		"c": "]]",
-		"t": "source.shell meta.function.shell meta.function.body.shell meta.scope.if-block.shell meta.scope.logical-expression.shell punctuation.definition.logical-expression.shell",
-		"r": {
-			"dark_plus": "default: #D4D4D4",
-			"light_plus": "default: #000000",
-			"dark_vs": "default: #D4D4D4",
-			"light_vs": "default: #000000",
-			"hc_black": "default: #FFFFFF",
-			"dark_plus_experimental": "default: #CCCCCC",
-			"hc_light": "default: #292929",
-			"light_plus_experimental": "default: #3B3B3B"
-		}
-	},
-	{
-		"c": ";",
-<<<<<<< HEAD
-		"t": "source.shell meta.function.shell meta.scope.group.shell meta.scope.if-block.shell keyword.operator.list.shell",
-		"r": {
-			"dark_plus": "keyword.operator: #D4D4D4",
-			"light_plus": "keyword.operator: #000000",
-			"dark_vs": "keyword.operator: #D4D4D4",
-			"light_vs": "keyword.operator: #000000",
-			"hc_black": "keyword.operator: #D4D4D4",
-			"dark_plus_experimental": "keyword.operator: #D4D4D4",
-			"hc_light": "keyword.operator: #000000",
-			"light_plus_experimental": "keyword.operator: #000000"
-=======
-		"t": "source.shell meta.function.shell meta.function.body.shell meta.scope.if-block.shell punctuation.terminator.statement.semicolon.shell",
-		"r": {
-			"dark_plus": "default: #D4D4D4",
-			"light_plus": "default: #000000",
-			"dark_vs": "default: #D4D4D4",
-			"light_vs": "default: #000000",
-			"hc_black": "default: #FFFFFF",
-			"dark_plus_experimental": "default: #CCCCCC",
-			"hc_light": "default: #292929",
-			"light_plus_experimental": "default: #3B3B3B"
->>>>>>> 92da9481
-		}
-	},
-	{
-		"c": " ",
-		"t": "source.shell meta.function.shell meta.function.body.shell meta.scope.if-block.shell",
-		"r": {
-			"dark_plus": "default: #D4D4D4",
-			"light_plus": "default: #000000",
-			"dark_vs": "default: #D4D4D4",
-			"light_vs": "default: #000000",
-			"hc_black": "default: #FFFFFF",
-			"dark_plus_experimental": "default: #CCCCCC",
-			"hc_light": "default: #292929",
-			"light_plus_experimental": "default: #3B3B3B"
-		}
-	},
-	{
-		"c": "then",
-<<<<<<< HEAD
-		"t": "source.shell meta.function.shell meta.scope.group.shell meta.scope.if-block.shell keyword.control.shell",
-=======
-		"t": "source.shell meta.function.shell meta.function.body.shell meta.scope.if-block.shell keyword.control.then.shell",
->>>>>>> 92da9481
-		"r": {
-			"dark_plus": "keyword.control: #C586C0",
-			"light_plus": "keyword.control: #AF00DB",
-			"dark_vs": "keyword.control: #569CD6",
-			"light_vs": "keyword.control: #0000FF",
-			"hc_black": "keyword.control: #C586C0",
-			"dark_plus_experimental": "keyword.control: #C586C0",
-			"hc_light": "keyword.control: #B5200D",
-			"light_plus_experimental": "keyword.control: #AF00DB"
-		}
-	},
-	{
-		"c": "\t\t",
-<<<<<<< HEAD
-		"t": "source.shell meta.function.shell meta.scope.group.shell meta.scope.if-block.shell",
-=======
-		"t": "source.shell meta.function.shell meta.function.body.shell meta.scope.if-block.shell meta.statement.shell",
->>>>>>> 92da9481
-		"r": {
-			"dark_plus": "default: #D4D4D4",
-			"light_plus": "default: #000000",
-			"dark_vs": "default: #D4D4D4",
-			"light_vs": "default: #000000",
-			"hc_black": "default: #FFFFFF",
-			"dark_plus_experimental": "default: #CCCCCC",
-			"hc_light": "default: #292929",
-			"light_plus_experimental": "default: #3B3B3B"
-		}
-	},
-	{
-		"c": "exec",
-<<<<<<< HEAD
-		"t": "source.shell meta.function.shell meta.scope.group.shell meta.scope.if-block.shell support.function.builtin.shell",
-=======
-		"t": "source.shell meta.function.shell meta.function.body.shell meta.scope.if-block.shell meta.statement.shell meta.command.shell entity.name.command.shell support.function.builtin.shell",
->>>>>>> 92da9481
-		"r": {
-			"dark_plus": "support.function: #DCDCAA",
-			"light_plus": "support.function: #795E26",
-			"dark_vs": "default: #D4D4D4",
-			"light_vs": "default: #000000",
-			"hc_black": "support.function: #DCDCAA",
-			"dark_plus_experimental": "support.function: #DCDCAA",
-			"hc_light": "support.function: #5E2CBC",
-			"light_plus_experimental": "support.function: #795E26"
-		}
-	},
-	{
-<<<<<<< HEAD
-		"c": " ./.build/electron/Electron.app/Contents/MacOS/Electron ",
-		"t": "source.shell meta.function.shell meta.scope.group.shell meta.scope.if-block.shell",
-=======
-		"c": " ",
-		"t": "source.shell meta.function.shell meta.function.body.shell meta.scope.if-block.shell meta.statement.shell meta.command.shell meta.argument.shell",
->>>>>>> 92da9481
-		"r": {
-			"dark_plus": "default: #D4D4D4",
-			"light_plus": "default: #000000",
-			"dark_vs": "default: #D4D4D4",
-			"light_vs": "default: #000000",
-			"hc_black": "default: #FFFFFF",
-			"dark_plus_experimental": "default: #CCCCCC",
-			"hc_light": "default: #292929",
-			"light_plus_experimental": "default: #3B3B3B"
-		}
-	},
-	{
-<<<<<<< HEAD
-		"c": ".",
-		"t": "source.shell meta.function.shell meta.scope.group.shell meta.scope.if-block.shell support.function.builtin.shell",
-=======
-		"c": "./.build/electron/Electron.app/Contents/MacOS/Electron",
-		"t": "source.shell meta.function.shell meta.function.body.shell meta.scope.if-block.shell meta.statement.shell meta.command.shell meta.argument.shell string.unquoted.argument.shell",
-		"r": {
-			"dark_plus": "string: #CE9178",
-			"light_plus": "string: #A31515",
-			"dark_vs": "string: #CE9178",
-			"light_vs": "string: #A31515",
-			"hc_black": "string: #CE9178",
-			"dark_plus_experimental": "string: #CE9178",
-			"hc_light": "string: #0F4A85",
-			"light_plus_experimental": "string: #A31515"
-		}
-	},
-	{
-		"c": " ",
-		"t": "source.shell meta.function.shell meta.function.body.shell meta.scope.if-block.shell meta.statement.shell meta.command.shell meta.argument.shell",
->>>>>>> 92da9481
-		"r": {
-			"dark_plus": "support.function: #DCDCAA",
-			"light_plus": "support.function: #795E26",
-			"dark_vs": "default: #D4D4D4",
-			"light_vs": "default: #000000",
-<<<<<<< HEAD
-			"hc_black": "support.function: #DCDCAA",
-			"dark_plus_experimental": "support.function: #DCDCAA",
-			"hc_light": "support.function: #5E2CBC",
-			"light_plus_experimental": "support.function: #795E26"
-=======
-			"hc_black": "default: #FFFFFF",
-			"dark_plus_experimental": "default: #CCCCCC",
-			"hc_light": "default: #292929",
-			"light_plus_experimental": "default: #3B3B3B"
-		}
-	},
-	{
-		"c": ".",
-		"t": "source.shell meta.function.shell meta.function.body.shell meta.scope.if-block.shell meta.statement.shell meta.command.shell meta.argument.shell string.unquoted.argument.shell",
-		"r": {
-			"dark_plus": "string: #CE9178",
-			"light_plus": "string: #A31515",
-			"dark_vs": "string: #CE9178",
-			"light_vs": "string: #A31515",
-			"hc_black": "string: #CE9178",
-			"dark_plus_experimental": "string: #CE9178",
-			"hc_light": "string: #0F4A85",
-			"light_plus_experimental": "string: #A31515"
->>>>>>> 92da9481
-		}
-	},
-	{
-		"c": " ",
-<<<<<<< HEAD
-		"t": "source.shell meta.function.shell meta.scope.group.shell meta.scope.if-block.shell",
-=======
-		"t": "source.shell meta.function.shell meta.function.body.shell meta.scope.if-block.shell meta.statement.shell meta.command.shell meta.argument.shell",
->>>>>>> 92da9481
-		"r": {
-			"dark_plus": "default: #D4D4D4",
-			"light_plus": "default: #000000",
-			"dark_vs": "default: #D4D4D4",
-			"light_vs": "default: #000000",
-			"hc_black": "default: #FFFFFF",
-			"dark_plus_experimental": "default: #CCCCCC",
-			"hc_light": "default: #292929",
-			"light_plus_experimental": "default: #3B3B3B"
-		}
-	},
-	{
-		"c": "\"",
-<<<<<<< HEAD
-		"t": "source.shell meta.function.shell meta.scope.group.shell meta.scope.if-block.shell string.quoted.double.shell punctuation.definition.string.begin.shell",
-=======
-		"t": "source.shell meta.function.shell meta.function.body.shell meta.scope.if-block.shell meta.statement.shell meta.command.shell meta.argument.shell string.quoted.double.shell punctuation.definition.string.begin.shell",
->>>>>>> 92da9481
-		"r": {
-			"dark_plus": "string: #CE9178",
-			"light_plus": "string: #A31515",
-			"dark_vs": "string: #CE9178",
-			"light_vs": "string: #A31515",
-			"hc_black": "string: #CE9178",
-			"dark_plus_experimental": "string: #CE9178",
-			"hc_light": "string: #0F4A85",
-			"light_plus_experimental": "string: #A31515"
-		}
-	},
-	{
-		"c": "$",
-<<<<<<< HEAD
-		"t": "source.shell meta.function.shell meta.scope.group.shell meta.scope.if-block.shell string.quoted.double.shell variable.other.special.shell punctuation.definition.variable.shell",
-=======
-		"t": "source.shell meta.function.shell meta.function.body.shell meta.scope.if-block.shell meta.statement.shell meta.command.shell meta.argument.shell string.quoted.double.shell punctuation.definition.variable.shell variable.parameter.positional.all.shell",
->>>>>>> 92da9481
-		"r": {
-			"dark_plus": "variable: #9CDCFE",
-			"light_plus": "variable: #001080",
-			"dark_vs": "string: #CE9178",
-			"light_vs": "string: #A31515",
-			"hc_black": "variable: #9CDCFE",
-			"dark_plus_experimental": "variable: #9CDCFE",
-			"hc_light": "variable: #001080",
-			"light_plus_experimental": "variable: #001080"
-		}
-	},
-	{
-		"c": "@",
-<<<<<<< HEAD
-		"t": "source.shell meta.function.shell meta.scope.group.shell meta.scope.if-block.shell string.quoted.double.shell variable.other.special.shell",
-=======
-		"t": "source.shell meta.function.shell meta.function.body.shell meta.scope.if-block.shell meta.statement.shell meta.command.shell meta.argument.shell string.quoted.double.shell variable.parameter.positional.all.shell",
->>>>>>> 92da9481
-		"r": {
-			"dark_plus": "variable: #9CDCFE",
-			"light_plus": "variable: #001080",
-			"dark_vs": "string: #CE9178",
-			"light_vs": "string: #A31515",
-			"hc_black": "variable: #9CDCFE",
-			"dark_plus_experimental": "variable: #9CDCFE",
-			"hc_light": "variable: #001080",
-			"light_plus_experimental": "variable: #001080"
-		}
-	},
-	{
-		"c": "\"",
-<<<<<<< HEAD
-		"t": "source.shell meta.function.shell meta.scope.group.shell meta.scope.if-block.shell string.quoted.double.shell punctuation.definition.string.end.shell",
-=======
-		"t": "source.shell meta.function.shell meta.function.body.shell meta.scope.if-block.shell meta.statement.shell meta.command.shell meta.argument.shell string.quoted.double.shell punctuation.definition.string.end.shell",
->>>>>>> 92da9481
-		"r": {
-			"dark_plus": "string: #CE9178",
-			"light_plus": "string: #A31515",
-			"dark_vs": "string: #CE9178",
-			"light_vs": "string: #A31515",
-			"hc_black": "string: #CE9178",
-			"dark_plus_experimental": "string: #CE9178",
-			"hc_light": "string: #0F4A85",
-			"light_plus_experimental": "string: #A31515"
-		}
-	},
-	{
-		"c": "\t",
-		"t": "source.shell meta.function.shell meta.function.body.shell meta.scope.if-block.shell",
-		"r": {
-			"dark_plus": "default: #D4D4D4",
-			"light_plus": "default: #000000",
-			"dark_vs": "default: #D4D4D4",
-			"light_vs": "default: #000000",
-			"hc_black": "default: #FFFFFF",
-			"dark_plus_experimental": "default: #CCCCCC",
-			"hc_light": "default: #292929",
-			"light_plus_experimental": "default: #3B3B3B"
-		}
-	},
-	{
-		"c": "else",
-<<<<<<< HEAD
-		"t": "source.shell meta.function.shell meta.scope.group.shell meta.scope.if-block.shell keyword.control.shell",
-=======
-		"t": "source.shell meta.function.shell meta.function.body.shell meta.scope.if-block.shell keyword.control.else.shell",
->>>>>>> 92da9481
-		"r": {
-			"dark_plus": "keyword.control: #C586C0",
-			"light_plus": "keyword.control: #AF00DB",
-			"dark_vs": "keyword.control: #569CD6",
-			"light_vs": "keyword.control: #0000FF",
-			"hc_black": "keyword.control: #C586C0",
-			"dark_plus_experimental": "keyword.control: #C586C0",
-			"hc_light": "keyword.control: #B5200D",
-			"light_plus_experimental": "keyword.control: #AF00DB"
-		}
-	},
-	{
-		"c": "\t\t",
-<<<<<<< HEAD
-		"t": "source.shell meta.function.shell meta.scope.group.shell meta.scope.if-block.shell",
-=======
-		"t": "source.shell meta.function.shell meta.function.body.shell meta.scope.if-block.shell meta.statement.shell",
->>>>>>> 92da9481
-		"r": {
-			"dark_plus": "default: #D4D4D4",
-			"light_plus": "default: #000000",
-			"dark_vs": "default: #D4D4D4",
-			"light_vs": "default: #000000",
-			"hc_black": "default: #FFFFFF",
-			"dark_plus_experimental": "default: #CCCCCC",
-			"hc_light": "default: #292929",
-			"light_plus_experimental": "default: #3B3B3B"
-		}
-	},
-	{
-		"c": "exec",
-<<<<<<< HEAD
-		"t": "source.shell meta.function.shell meta.scope.group.shell meta.scope.if-block.shell support.function.builtin.shell",
-=======
-		"t": "source.shell meta.function.shell meta.function.body.shell meta.scope.if-block.shell meta.statement.shell meta.command.shell entity.name.command.shell support.function.builtin.shell",
->>>>>>> 92da9481
-		"r": {
-			"dark_plus": "support.function: #DCDCAA",
-			"light_plus": "support.function: #795E26",
-			"dark_vs": "default: #D4D4D4",
-			"light_vs": "default: #000000",
-			"hc_black": "support.function: #DCDCAA",
-			"dark_plus_experimental": "support.function: #DCDCAA",
-			"hc_light": "support.function: #5E2CBC",
-			"light_plus_experimental": "support.function: #795E26"
-		}
-	},
-	{
-<<<<<<< HEAD
-		"c": " ./.build/electron/electron ",
-		"t": "source.shell meta.function.shell meta.scope.group.shell meta.scope.if-block.shell",
-=======
-		"c": " ",
-		"t": "source.shell meta.function.shell meta.function.body.shell meta.scope.if-block.shell meta.statement.shell meta.command.shell meta.argument.shell",
->>>>>>> 92da9481
-		"r": {
-			"dark_plus": "default: #D4D4D4",
-			"light_plus": "default: #000000",
-			"dark_vs": "default: #D4D4D4",
-			"light_vs": "default: #000000",
-			"hc_black": "default: #FFFFFF",
-			"dark_plus_experimental": "default: #CCCCCC",
-			"hc_light": "default: #292929",
-			"light_plus_experimental": "default: #3B3B3B"
-		}
-	},
-	{
-<<<<<<< HEAD
-		"c": ".",
-		"t": "source.shell meta.function.shell meta.scope.group.shell meta.scope.if-block.shell support.function.builtin.shell",
-=======
-		"c": "./.build/electron/electron",
-		"t": "source.shell meta.function.shell meta.function.body.shell meta.scope.if-block.shell meta.statement.shell meta.command.shell meta.argument.shell string.unquoted.argument.shell",
-		"r": {
-			"dark_plus": "string: #CE9178",
-			"light_plus": "string: #A31515",
-			"dark_vs": "string: #CE9178",
-			"light_vs": "string: #A31515",
-			"hc_black": "string: #CE9178",
-			"dark_plus_experimental": "string: #CE9178",
-			"hc_light": "string: #0F4A85",
-			"light_plus_experimental": "string: #A31515"
-		}
-	},
-	{
-		"c": " ",
-		"t": "source.shell meta.function.shell meta.function.body.shell meta.scope.if-block.shell meta.statement.shell meta.command.shell meta.argument.shell",
->>>>>>> 92da9481
-		"r": {
-			"dark_plus": "support.function: #DCDCAA",
-			"light_plus": "support.function: #795E26",
-			"dark_vs": "default: #D4D4D4",
-			"light_vs": "default: #000000",
-<<<<<<< HEAD
-			"hc_black": "support.function: #DCDCAA",
-			"dark_plus_experimental": "support.function: #DCDCAA",
-			"hc_light": "support.function: #5E2CBC",
-			"light_plus_experimental": "support.function: #795E26"
-=======
-			"hc_black": "default: #FFFFFF",
-			"dark_plus_experimental": "default: #CCCCCC",
-			"hc_light": "default: #292929",
-			"light_plus_experimental": "default: #3B3B3B"
-		}
-	},
-	{
-		"c": ".",
-		"t": "source.shell meta.function.shell meta.function.body.shell meta.scope.if-block.shell meta.statement.shell meta.command.shell meta.argument.shell string.unquoted.argument.shell",
-		"r": {
-			"dark_plus": "string: #CE9178",
-			"light_plus": "string: #A31515",
-			"dark_vs": "string: #CE9178",
-			"light_vs": "string: #A31515",
-			"hc_black": "string: #CE9178",
-			"dark_plus_experimental": "string: #CE9178",
-			"hc_light": "string: #0F4A85",
-			"light_plus_experimental": "string: #A31515"
->>>>>>> 92da9481
-		}
-	},
-	{
-		"c": " ",
-<<<<<<< HEAD
-		"t": "source.shell meta.function.shell meta.scope.group.shell meta.scope.if-block.shell",
-=======
-		"t": "source.shell meta.function.shell meta.function.body.shell meta.scope.if-block.shell meta.statement.shell meta.command.shell meta.argument.shell",
->>>>>>> 92da9481
-		"r": {
-			"dark_plus": "default: #D4D4D4",
-			"light_plus": "default: #000000",
-			"dark_vs": "default: #D4D4D4",
-			"light_vs": "default: #000000",
-			"hc_black": "default: #FFFFFF",
-			"dark_plus_experimental": "default: #CCCCCC",
-			"hc_light": "default: #292929",
-			"light_plus_experimental": "default: #3B3B3B"
-		}
-	},
-	{
-		"c": "\"",
-<<<<<<< HEAD
-		"t": "source.shell meta.function.shell meta.scope.group.shell meta.scope.if-block.shell string.quoted.double.shell punctuation.definition.string.begin.shell",
-=======
-		"t": "source.shell meta.function.shell meta.function.body.shell meta.scope.if-block.shell meta.statement.shell meta.command.shell meta.argument.shell string.quoted.double.shell punctuation.definition.string.begin.shell",
->>>>>>> 92da9481
-		"r": {
-			"dark_plus": "string: #CE9178",
-			"light_plus": "string: #A31515",
-			"dark_vs": "string: #CE9178",
-			"light_vs": "string: #A31515",
-			"hc_black": "string: #CE9178",
-			"dark_plus_experimental": "string: #CE9178",
-			"hc_light": "string: #0F4A85",
-			"light_plus_experimental": "string: #A31515"
-		}
-	},
-	{
-		"c": "$",
-<<<<<<< HEAD
-		"t": "source.shell meta.function.shell meta.scope.group.shell meta.scope.if-block.shell string.quoted.double.shell variable.other.special.shell punctuation.definition.variable.shell",
-=======
-		"t": "source.shell meta.function.shell meta.function.body.shell meta.scope.if-block.shell meta.statement.shell meta.command.shell meta.argument.shell string.quoted.double.shell punctuation.definition.variable.shell variable.parameter.positional.all.shell",
->>>>>>> 92da9481
-		"r": {
-			"dark_plus": "variable: #9CDCFE",
-			"light_plus": "variable: #001080",
-			"dark_vs": "string: #CE9178",
-			"light_vs": "string: #A31515",
-			"hc_black": "variable: #9CDCFE",
-			"dark_plus_experimental": "variable: #9CDCFE",
-			"hc_light": "variable: #001080",
-			"light_plus_experimental": "variable: #001080"
-		}
-	},
-	{
-		"c": "@",
-<<<<<<< HEAD
-		"t": "source.shell meta.function.shell meta.scope.group.shell meta.scope.if-block.shell string.quoted.double.shell variable.other.special.shell",
-=======
-		"t": "source.shell meta.function.shell meta.function.body.shell meta.scope.if-block.shell meta.statement.shell meta.command.shell meta.argument.shell string.quoted.double.shell variable.parameter.positional.all.shell",
->>>>>>> 92da9481
-		"r": {
-			"dark_plus": "variable: #9CDCFE",
-			"light_plus": "variable: #001080",
-			"dark_vs": "string: #CE9178",
-			"light_vs": "string: #A31515",
-			"hc_black": "variable: #9CDCFE",
-			"dark_plus_experimental": "variable: #9CDCFE",
-			"hc_light": "variable: #001080",
-			"light_plus_experimental": "variable: #001080"
-		}
-	},
-	{
-		"c": "\"",
-<<<<<<< HEAD
-		"t": "source.shell meta.function.shell meta.scope.group.shell meta.scope.if-block.shell string.quoted.double.shell punctuation.definition.string.end.shell",
-=======
-		"t": "source.shell meta.function.shell meta.function.body.shell meta.scope.if-block.shell meta.statement.shell meta.command.shell meta.argument.shell string.quoted.double.shell punctuation.definition.string.end.shell",
->>>>>>> 92da9481
-		"r": {
-			"dark_plus": "string: #CE9178",
-			"light_plus": "string: #A31515",
-			"dark_vs": "string: #CE9178",
-			"light_vs": "string: #A31515",
-			"hc_black": "string: #CE9178",
-			"dark_plus_experimental": "string: #CE9178",
-			"hc_light": "string: #0F4A85",
-			"light_plus_experimental": "string: #A31515"
-		}
-	},
-	{
-		"c": "\t",
-		"t": "source.shell meta.function.shell meta.function.body.shell meta.scope.if-block.shell",
-		"r": {
-			"dark_plus": "default: #D4D4D4",
-			"light_plus": "default: #000000",
-			"dark_vs": "default: #D4D4D4",
-			"light_vs": "default: #000000",
-			"hc_black": "default: #FFFFFF",
-			"dark_plus_experimental": "default: #CCCCCC",
-			"hc_light": "default: #292929",
-			"light_plus_experimental": "default: #3B3B3B"
-		}
-	},
-	{
-		"c": "fi",
-		"t": "source.shell meta.function.shell meta.function.body.shell meta.scope.if-block.shell keyword.control.shell",
-		"r": {
-			"dark_plus": "keyword.control: #C586C0",
-			"light_plus": "keyword.control: #AF00DB",
-			"dark_vs": "keyword.control: #569CD6",
-			"light_vs": "keyword.control: #0000FF",
-			"hc_black": "keyword.control: #C586C0",
-			"dark_plus_experimental": "keyword.control: #C586C0",
-			"hc_light": "keyword.control: #B5200D",
-			"light_plus_experimental": "keyword.control: #AF00DB"
-		}
-	},
-	{
-		"c": "}",
-		"t": "source.shell meta.function.shell meta.function.body.shell punctuation.definition.group.shell punctuation.section.function.definition.shell",
-		"r": {
-			"dark_plus": "default: #D4D4D4",
-			"light_plus": "default: #000000",
-			"dark_vs": "default: #D4D4D4",
-			"light_vs": "default: #000000",
-			"hc_black": "default: #FFFFFF",
-			"dark_plus_experimental": "default: #CCCCCC",
-			"hc_light": "default: #292929",
-			"light_plus_experimental": "default: #3B3B3B"
-		}
-	},
-	{
-<<<<<<< HEAD
-		"c": "code ",
-		"t": "source.shell",
-=======
-		"c": "code",
-		"t": "source.shell meta.statement.shell meta.command.shell entity.name.command.shell",
-		"r": {
-			"dark_plus": "default: #D4D4D4",
-			"light_plus": "default: #000000",
-			"dark_vs": "default: #D4D4D4",
-			"light_vs": "default: #000000",
-			"hc_black": "default: #FFFFFF",
-			"dark_plus_experimental": "default: #CCCCCC",
-			"hc_light": "default: #292929",
-			"light_plus_experimental": "default: #3B3B3B"
-		}
-	},
-	{
-		"c": " ",
-		"t": "source.shell meta.statement.shell meta.command.shell meta.argument.shell",
->>>>>>> 92da9481
-		"r": {
-			"dark_plus": "default: #D4D4D4",
-			"light_plus": "default: #000000",
-			"dark_vs": "default: #D4D4D4",
-			"light_vs": "default: #000000",
-			"hc_black": "default: #FFFFFF",
-			"dark_plus_experimental": "default: #CCCCCC",
-			"hc_light": "default: #292929",
-			"light_plus_experimental": "default: #3B3B3B"
-		}
-	},
-	{
-		"c": "\"",
-		"t": "source.shell string.quoted.double.shell punctuation.definition.string.begin.shell",
-		"r": {
-			"dark_plus": "string: #CE9178",
-			"light_plus": "string: #A31515",
-			"dark_vs": "string: #CE9178",
-			"light_vs": "string: #A31515",
-			"hc_black": "string: #CE9178",
-			"dark_plus_experimental": "string: #CE9178",
-			"hc_light": "string: #0F4A85",
-			"light_plus_experimental": "string: #A31515"
-		}
-	},
-	{
-		"c": "$",
-		"t": "source.shell string.quoted.double.shell variable.other.special.shell punctuation.definition.variable.shell",
-		"r": {
-			"dark_plus": "variable: #9CDCFE",
-			"light_plus": "variable: #001080",
-			"dark_vs": "string: #CE9178",
-			"light_vs": "string: #A31515",
-			"hc_black": "variable: #9CDCFE",
-			"dark_plus_experimental": "variable: #9CDCFE",
-			"hc_light": "variable: #001080",
-			"light_plus_experimental": "variable: #001080"
-		}
-	},
-	{
-		"c": "@",
-		"t": "source.shell string.quoted.double.shell variable.other.special.shell",
-		"r": {
-			"dark_plus": "variable: #9CDCFE",
-			"light_plus": "variable: #001080",
-			"dark_vs": "string: #CE9178",
-			"light_vs": "string: #A31515",
-			"hc_black": "variable: #9CDCFE",
-			"dark_plus_experimental": "variable: #9CDCFE",
-			"hc_light": "variable: #001080",
-			"light_plus_experimental": "variable: #001080"
-		}
-	},
-	{
-		"c": "\"",
-		"t": "source.shell string.quoted.double.shell punctuation.definition.string.end.shell",
+		"t": "source.shell meta.statement.shell meta.command.shell meta.argument.shell string.quoted.double.shell punctuation.definition.string.end.shell",
 		"r": {
 			"dark_plus": "string: #CE9178",
 			"light_plus": "string: #A31515",
