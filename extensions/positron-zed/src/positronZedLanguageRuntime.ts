/*---------------------------------------------------------------------------------------------
 *  Copyright (c) Posit Software, PBC.
 *--------------------------------------------------------------------------------------------*/

import * as vscode from 'vscode';
import { randomUUID } from 'crypto';
import * as positron from 'positron';

/**
 * PositronZedLanguageRuntime.
 */
export class PositronZedLanguageRuntime implements positron.LanguageRuntime {
	//#region Private Properties

	/**
	 * The onDidReceiveRuntimeMessage event emitter.
	 */
	private readonly _onDidReceiveRuntimeMessage: vscode.EventEmitter<positron.LanguageRuntimeMessage> = new vscode.EventEmitter<positron.LanguageRuntimeMessage>();

	/**
	 * The onDidChangeRuntimeState event emitter.
	 */
	private readonly _onDidChangeRuntimeState: vscode.EventEmitter<positron.RuntimeState> = new vscode.EventEmitter<positron.RuntimeState>();

	/**
	 * A history of executed commands
	 */
	private readonly _history: string[][] = [];

	//#endregion Private Properties

	//#region Constructor

	/**
	 * Constructor.
	 * @param id The language ID.
	 * @param version The language version.
	 */
	constructor(id: string, version: string) {
		this.metadata = {
			id,
			language: 'Zed',
			name: 'Zed',
			version,
			startupBehavior: positron.LanguageRuntimeStartupBehavior.Implicit
		};
	}

	getExecutionHistory(type: positron.LanguageRuntimeHistoryType, max: number): Thenable<string[][]> {
		// Number of items to return: the lesser of the max and the number of items in the history
		const n = Math.min(max, this._history.length);
		const history = this._history.slice(n * -1);

		if (type === positron.LanguageRuntimeHistoryType.InputAndOutput) {
			// If the type is input and output, return the entire history
			return Promise.resolve(history);
		} else {
			// If the type is input only, return only the input
			return Promise.resolve(history.map(h => [h[0]]));
		}
	}

	//#endregion Constructor

	//#region LanguageRuntime Implementation

	/**
	 * Gets the metadata for the language runtime.
	 */
	readonly metadata: positron.LanguageRuntimeMetadata;

	/**
	 * An object that emits language runtime events.
	 */
	onDidReceiveRuntimeMessage: vscode.Event<positron.LanguageRuntimeMessage> = this._onDidReceiveRuntimeMessage.event;

	/**
	 * An object that emits he current state of the runtime.
	 */
	onDidChangeRuntimeState: vscode.Event<positron.RuntimeState> = this._onDidChangeRuntimeState.event;

	//#region  Public Properties

	/**
	 * Execute code in the runtime.
	 * @param code The code to exeucte.
	 * @param id The ID of the operation.
	 * @param mode The execution mode to conform to.
	 * @param errorBehavior The error behavior to conform to.
	 */
	execute(code: string, id: string, mode: positron.RuntimeCodeExecutionMode, errorBehavior: positron.RuntimeErrorBehavior): void {
		const busy: positron.LanguageRuntimeState = {
			id: randomUUID(),
			parent_id: id,
			type: positron.LanguageRuntimeMessageType.State,
			state: positron.RuntimeOnlineState.Busy
		};
		this._onDidReceiveRuntimeMessage.fire(busy);

		this._onDidChangeRuntimeState.fire(positron.RuntimeState.Busy);

<<<<<<< HEAD
		// Process the "code".
		let result;
		switch (code.toLowerCase()) {
			case 'version':
				result = `Zed v${this.metadata.version} (${this.metadata.id})`;
				break;
			default:
				result = `Error. '${code}' not recognized.`;
				break;
		}

		// Create the output.
=======
		const result = code === 'version' ?
			`==Z ZED ${this.metadata.version} ${this.metadata.id} Z==` :
			`++Z "${code}" Z++`;

		// Add the command to the history
		this._history.push([code, result]);

>>>>>>> b451eac2
		const output: positron.LanguageRuntimeOutput = {
			id: randomUUID(),
			parent_id: id,
			type: positron.LanguageRuntimeMessageType.Output,
			data: {
				'text/plain': result
			} as any,
		};

		this._onDidReceiveRuntimeMessage.fire(output);

		this._onDidChangeRuntimeState.fire(positron.RuntimeState.Idle);

		const idle: positron.LanguageRuntimeState = {
			id: randomUUID(),
			parent_id: id,
			type: positron.LanguageRuntimeMessageType.State,
			state: positron.RuntimeOnlineState.Idle
		};
		this._onDidReceiveRuntimeMessage.fire(idle);
	}

	/**
	 * Tests a code fragment to see if it's complete.
	 * @param code The code to test for completeness.
	 * @returns A Thenable that resolves with the status of the code fragment.
	 */
	isCodeFragmentComplete(code: string): Thenable<positron.RuntimeCodeFragmentStatus> {
		// All Zed code fragments are complete. There is no incomplete code in
		// Zed. ALL IS COMPLETE IN ZED
		return Promise.resolve(positron.RuntimeCodeFragmentStatus.Complete);
	}

	/**
	 * Create a new instance of a client.
	 * @param type The runtime client type.
	 */
	createClient(type: positron.RuntimeClientType): string {
		throw new Error('Method not implemented.');
	}

	/**
	 * Removes an instance of a client.
	 */
	removeClient(id: string): void {
		throw new Error('Method not implemented.');
	}

	/**
	 * Send a message to the client instance.
	 * @param id The ID of the message.
	 * @param message The message.
	 */
	sendClientMessage(id: string, message: any): void {
		throw new Error('Method not implemented.');
	}

	/**
	 * Replies to a prompt issued by the runtime.
	 * @param id The ID of the prompt.
	 * @param reply The reply of the prompt.
	 */
	replyToPrompt(id: string, reply: string): void {
		throw new Error('Method not implemented.');
	}

	/**
	 * Starts the runtime; returns a Thenable that resolves with information about the runtime.
	 * @returns A Thenable that resolves with information about the runtime
	 */
	start(): Thenable<positron.LanguageRuntimeInfo> {

		this._onDidChangeRuntimeState.fire(positron.RuntimeState.Ready);
		return Promise.resolve({
			banner: `Zed ${this.metadata.version}`,
			implementation_version: '1.0.0',
			language_version: this.metadata.version
		} as positron.LanguageRuntimeInfo);
	}

	/**
	 * Interrupts the runtime.
	 */
	interrupt(): void {
		throw new Error('Method not implemented.');
	}

	/**
	 * Restarts the runtime.
	 */
	restart(): void {
		throw new Error('Method not implemented.');
	}

	/**
	 * Shuts down the runtime.
	 */
	shutdown(): void {
		throw new Error('Method not implemented.');
	}

	//#endregion LanguageRuntime Implementation
}<|MERGE_RESOLUTION|>--- conflicted
+++ resolved
@@ -99,7 +99,6 @@
 
 		this._onDidChangeRuntimeState.fire(positron.RuntimeState.Busy);
 
-<<<<<<< HEAD
 		// Process the "code".
 		let result;
 		switch (code.toLowerCase()) {
@@ -111,16 +110,9 @@
 				break;
 		}
 
-		// Create the output.
-=======
-		const result = code === 'version' ?
-			`==Z ZED ${this.metadata.version} ${this.metadata.id} Z==` :
-			`++Z "${code}" Z++`;
-
 		// Add the command to the history
 		this._history.push([code, result]);
 
->>>>>>> b451eac2
 		const output: positron.LanguageRuntimeOutput = {
 			id: randomUUID(),
 			parent_id: id,
