{
<<<<<<< HEAD
  "name": "positron-zed",
  "displayName": "Zed",
  "description": "Positron Zed",
  "version": "1.0.0",
  "publisher": "vscode",
  "engines": {
    "vscode": "^1.65.0"
  },
  "categories": [
    "Programming Languages"
  ],
  "activationEvents": [
    "*"
  ],
  "main": "./out/extension.js",
  "contributes": {
    "languages": [
      {
        "id": "zed",
        "extensions": [
          ".zed"
        ],
        "aliases": [
          "Zed"
        ],
        "configuration": "./language-configuration.json"
      }
    ]
  },
  "scripts": {
    "vscode:prepublish": "yarn run compile",
    "compile": "tsc -p ./",
    "watch": "tsc -watch -p ./",
    "lint": "eslint src --ext ts"
  },
  "dependencies": {
    "ansi-escape-sequences": "^6.2.1"
  },
  "devDependencies": {
    "@types/ansi-escape-sequences": "^4.0.0",
    "@types/glob": "^7.2.0",
    "@types/mocha": "^9.1.0",
    "@types/node": "14.x",
    "@typescript-eslint/eslint-plugin": "^5.12.1",
    "@typescript-eslint/parser": "^5.12.1",
    "@vscode/test-electron": "^2.1.2",
    "eslint": "^8.9.0",
    "glob": "^7.2.0",
    "mocha": "^9.2.1",
    "ts-node": "^10.9.1",
    "typescript": "^4.5.5",
    "vsce": "^2.11.0"
  },
  "repository": {
    "type": "git",
    "url": "https://github.com/rstudio/positron"
  }
=======
	"name": "positron-zed",
	"displayName": "Zed",
	"description": "Positron Zed",
	"version": "1.0.0",
	"publisher": "vscode",
	"engines": {
		"vscode": "^1.65.0"
	},
	"categories": [
		"Programming Languages"
	],
	"activationEvents": [
		"onStartupFinished"
	],
	"main": "./out/extension.js",
	"contributes": {
		"languages": [
			{
				"id": "zed",
				"extensions": [
					".zed"
				],
				"aliases": [
					"Zed"
				],
				"configuration": "./language-configuration.json"
			}
		]
	},
	"scripts": {
		"vscode:prepublish": "yarn run compile",
		"compile": "tsc -p ./",
		"watch": "tsc -watch -p ./",
		"lint": "eslint src --ext ts"
	},
  "dependencies": {
    "express": "^4.18.2"
  },
	"devDependencies": {
		"@types/express": "^4.17.17",
		"@types/glob": "^7.2.0",
		"@types/mocha": "^9.1.0",
		"@types/node": "14.x",
		"@typescript-eslint/eslint-plugin": "^5.12.1",
		"@typescript-eslint/parser": "^5.12.1",
		"@vscode/test-electron": "^2.1.2",
		"eslint": "^8.9.0",
		"glob": "^7.2.0",
		"mocha": "^9.2.1",
		"ts-node": "^10.9.1",
		"typescript": "^4.5.5",
		"vsce": "^2.11.0"
	},
	"repository": {
		"type": "git",
		"url": "https://github.com/rstudio/positron"
	}
>>>>>>> 9494fe20
}<|MERGE_RESOLUTION|>--- conflicted
+++ resolved
@@ -1,63 +1,4 @@
 {
-<<<<<<< HEAD
-  "name": "positron-zed",
-  "displayName": "Zed",
-  "description": "Positron Zed",
-  "version": "1.0.0",
-  "publisher": "vscode",
-  "engines": {
-    "vscode": "^1.65.0"
-  },
-  "categories": [
-    "Programming Languages"
-  ],
-  "activationEvents": [
-    "*"
-  ],
-  "main": "./out/extension.js",
-  "contributes": {
-    "languages": [
-      {
-        "id": "zed",
-        "extensions": [
-          ".zed"
-        ],
-        "aliases": [
-          "Zed"
-        ],
-        "configuration": "./language-configuration.json"
-      }
-    ]
-  },
-  "scripts": {
-    "vscode:prepublish": "yarn run compile",
-    "compile": "tsc -p ./",
-    "watch": "tsc -watch -p ./",
-    "lint": "eslint src --ext ts"
-  },
-  "dependencies": {
-    "ansi-escape-sequences": "^6.2.1"
-  },
-  "devDependencies": {
-    "@types/ansi-escape-sequences": "^4.0.0",
-    "@types/glob": "^7.2.0",
-    "@types/mocha": "^9.1.0",
-    "@types/node": "14.x",
-    "@typescript-eslint/eslint-plugin": "^5.12.1",
-    "@typescript-eslint/parser": "^5.12.1",
-    "@vscode/test-electron": "^2.1.2",
-    "eslint": "^8.9.0",
-    "glob": "^7.2.0",
-    "mocha": "^9.2.1",
-    "ts-node": "^10.9.1",
-    "typescript": "^4.5.5",
-    "vsce": "^2.11.0"
-  },
-  "repository": {
-    "type": "git",
-    "url": "https://github.com/rstudio/positron"
-  }
-=======
 	"name": "positron-zed",
 	"displayName": "Zed",
 	"description": "Positron Zed",
@@ -70,7 +11,7 @@
 		"Programming Languages"
 	],
 	"activationEvents": [
-		"onStartupFinished"
+		"*"
 	],
 	"main": "./out/extension.js",
 	"contributes": {
@@ -115,5 +56,4 @@
 		"type": "git",
 		"url": "https://github.com/rstudio/positron"
 	}
->>>>>>> 9494fe20
 }