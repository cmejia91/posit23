--- conflicted
+++ resolved
@@ -17,14 +17,10 @@
 vscode.db
 /.profile-oss
 /cli/target
-<<<<<<< HEAD
+/cli/openssl
 product.overrides.json
+*.snap.actual
 
 # --- Start Positron ---
 .Rproj.user
-# --- End Positron ---
-=======
-/cli/openssl
-product.overrides.json
-*.snap.actual
->>>>>>> 8b617bd0
+# --- End Positron ---