--- conflicted
+++ resolved
@@ -17,11 +17,8 @@
 vscode.db
 /.profile-oss
 /cli/target
-<<<<<<< HEAD
+product.overrides.json
 
 # --- Start Positron ---
 .Rproj.user
 # --- End Positron ---
-=======
-product.overrides.json
->>>>>>> 252e5463
